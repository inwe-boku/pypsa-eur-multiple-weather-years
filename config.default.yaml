--- conflicted
+++ resolved
@@ -512,12 +512,9 @@
     solid biomass for industry CC: '#47411c'
     solid biomass for industry co2 from atmosphere: '#736412'
     solid biomass for industry co2 to stored: '#47411c'
-<<<<<<< HEAD
     biomass boiler: '#8A9A5B'
-=======
     biomass to liquid: '#32CD32'
     BioSNG: '#123456'
->>>>>>> 654ef435
     # power transmission
     lines: '#6c9459'
     transmission lines: '#6c9459'
