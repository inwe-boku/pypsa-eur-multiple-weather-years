# SPDX-FileCopyrightText: Contributors to PyPSA-Eur <https://github.com/pypsa/pypsa-eur>
#
# SPDX-License-Identifier: CC0-1.0

# docs in https://pypsa-eur.readthedocs.io/en/latest/configuration.html#top-level-configuration
version: v2025.04.0
tutorial: false

logging:
  level: INFO
  format: '%(levelname)s:%(name)s:%(message)s'

remote:
  ssh: ""
  path: ""

# docs in https://pypsa-eur.readthedocs.io/en/latest/configuration.html#run
run:
  prefix: ""
  name: ""
  scenarios:
    enable: true
    file: config/scenarios.yaml
  disable_progressbar: false
  shared_resources:
    policy: false
    exclude: []
  shared_cutouts: true
  use_shadow_directory: true # Set to false if problems regarding missing directories occur

# docs in https://pypsa-eur.readthedocs.io/en/latest/configuration.html#foresight
foresight: overnight

# docs in https://pypsa-eur.readthedocs.io/en/latest/configuration.html#scenario
# Wildcard docs in https://pypsa-eur.readthedocs.io/en/latest/wildcards.html
scenario:
  clusters:
<<<<<<< HEAD
  - 39
  - 128
  - 256
  opts:
  - ''
  sector_opts:
  - ''
=======
  - 1024
  opts:
  - Co2L-1h
  
>>>>>>> 6441ca8c
  planning_horizons:
  - 2020
  # - 2030
  # - 2040
  #- 2050

# docs in https://pypsa-eur.readthedocs.io/en/latest/configuration.html#countries
<<<<<<< HEAD
countries: ['AL', 'AT', 'BA', 'BE', 'BG', 'CH', 'CZ', 'DE', 'DK', 'EE', 'ES', 'FI', 'FR', 'GB', 'GR', 'HR', 'HU', 'IE', 'IT', 'LT', 'LU', 'LV', 'ME', 'MK', 'NL', 'NO', 'PL', 'PT', 'RO', 'RS', 'SE', 'SI', 'SK', 'XK']
=======
countries: ['BE']
>>>>>>> 6441ca8c

# docs in https://pypsa-eur.readthedocs.io/en/latest/configuration.html#snapshots

# docs in https://pypsa-eur.readthedocs.io/en/latest/configuration.html#enable
enable:
  retrieve: auto
<<<<<<< HEAD
  retrieve_databundle: true
  retrieve_cost_data: true
  build_cutout: false
  retrieve_cutout: true
=======
  prepare_links_p_nom: false
  retrieve_databundle: false
  retrieve_sector_databundle: false
  retrieve_cost_data: true
  build_cutout: true
  retrieve_cutout: false
  build_natura_raster: false
  retrieve_natura_raster: true
  custom_busmap: false
>>>>>>> 6441ca8c
  drop_leap_day: true

# docs in https://pypsa-eur.readthedocs.io/en/latest/configuration.html#co2-budget
co2_budget:
<<<<<<< HEAD
  2020: 0.720 # average emissions of 2019 to 2021 relative to 1990, CO2 excl LULUCF, EEA data, European Environment Agency. (2023a). Annual European Union greenhouse gas inventory 1990–2021 and inventory report 2023 - CRF Table. https://unfccc.int/documents/627830
  2025: 0.648 # With additional measures (WAM) projection, CO2 excl LULUCF, European Environment Agency. (2023e). Member States’ greenhouse gas (GHG) emission projections 2023. https://www.eea.europa.eu/en/datahub/datahubitem-view/4b8d94a4-aed7-4e67-a54c-0623a50f48e8
  2030: 0.450 # 55% reduction by 2030 (Ff55)
  2035: 0.250
  2040: 0.100 # 90% by 2040
  2045: 0.050
  2050: 0.000 # climate-neutral by 2050
=======
  2020: 0.701

>>>>>>> 6441ca8c

# docs in https://pypsa-eur.readthedocs.io/en/latest/configuration.html#electricity
electricity:
  voltages: [220., 300., 330., 380., 400., 500., 750.]
  base_network: osm-prebuilt
  osm-prebuilt-version: 0.6
  gaslimit_enable: false
  gaslimit: false
  co2limit_enable: false
  co2limit: 7.75e+7
  co2base: 1.487e+9

  operational_reserve:
    activate: false
    epsilon_load: 0.02
    epsilon_vres: 0.02
    contingency: 4000

  max_hours:
    battery: 6
    H2: 168

  extendable_carriers:
    Generator: [solar, solar-hsat, onwind, offwind-ac, offwind-dc, offwind-float, OCGT, CCGT]
    StorageUnit: [] # battery, H2
    Store: [battery, H2]
    Link: [] # H2 pipeline

  powerplants_filter: (DateOut >= 2024 or DateOut != DateOut) and not (Country == 'Germany' and Fueltype == 'Nuclear')
  custom_powerplants: false
  everywhere_powerplants: []

  conventional_carriers: [nuclear, oil, OCGT, CCGT, coal, lignite, geothermal, biomass]
  renewable_carriers: [solar, solar-hsat, onwind, offwind-ac, offwind-dc, offwind-float, hydro]

  estimate_renewable_capacities:
    enable: true
    from_gem: true
    year: 2020
    expansion_limit: false
    technology_mapping:
      Offshore: offwind-ac
      Onshore: onwind
      PV: solar

  autarky:
    enable: false
    by_country: false

  transmission_limit: vopt

# docs in https://pypsa-eur.readthedocs.io/en/latest/configuration.html#atlite
<<<<<<< HEAD
atlite:
  cutout_directory: cutouts
  default_cutout: europe-2013-sarah3-era5
  nprocesses: 4
  show_progress: false
  cutouts:
    # use 'base' to determine geographical bounds and time span from config
    # base:
      # module: era5
    europe-2013-sarah3-era5:
      module: [sarah, era5] # in priority order
      x: [-12., 42.]
      y: [33., 72.]
      dx: 0.3
      dy: 0.3
      time: ['2013', '2013']

# docs in https://pypsa-eur.readthedocs.io/en/latest/configuration.html#renewable
renewable:
  onwind:
    cutout: default
    resource:
      method: wind
      turbine: Vestas_V112_3MW
      smooth: false
      add_cutout_windspeed: true
    resource_classes: 1
    capacity_per_sqkm: 3
    # correction_factor: 0.93
    corine:
      grid_codes: [12, 13, 14, 15, 16, 17, 18, 19, 20, 21, 22, 23, 24, 25, 26, 27, 28, 29, 31, 32]
      distance: 1000
      distance_grid_codes: [1, 2, 3, 4, 5, 6]
    luisa: false
      # grid_codes: [1111, 1121, 1122, 1123, 1130, 1210, 1221, 1222, 1230, 1241, 1242]
      # distance: 1000
      # distance_grid_codes: [1111, 1121, 1122, 1123, 1130, 1210, 1221, 1222, 1230, 1241, 1242]
    natura: true
    excluder_resolution: 100
    clip_p_max_pu: 1.e-2
  offwind-ac:
    cutout: default
    resource:
      method: wind
      turbine: NREL_ReferenceTurbine_2020ATB_5.5MW
      smooth: false
      add_cutout_windspeed: true
    resource_classes: 1
    capacity_per_sqkm: 2
    correction_factor: 0.8855
    corine: [44, 255]
    luisa: false # [0, 5230]
    natura: true
    ship_threshold: 400
    max_depth: 60
    max_shore_distance: 30000
    excluder_resolution: 200
    clip_p_max_pu: 1.e-2
    landfall_length: 10
  offwind-dc:
    cutout: default
    resource:
      method: wind
      turbine: NREL_ReferenceTurbine_2020ATB_5.5MW
      smooth: false
      add_cutout_windspeed: true
    resource_classes: 1
    capacity_per_sqkm: 2
    correction_factor: 0.8855
    corine: [44, 255]
    luisa: false # [0, 5230]
    natura: true
    ship_threshold: 400
    max_depth: 60
    min_shore_distance: 30000
    excluder_resolution: 200
    clip_p_max_pu: 1.e-2
    landfall_length: 10
  offwind-float:
    cutout: default
    resource:
      method: wind
      turbine: NREL_ReferenceTurbine_5MW_offshore
      smooth: false
      add_cutout_windspeed: true
    resource_classes: 1
    # ScholzPhd Tab 4.3.1: 10MW/km^2
    capacity_per_sqkm: 2
    correction_factor: 0.8855
    # proxy for wake losses
    # from 10.1016/j.energy.2018.08.153
    # until done more rigorously in #153
    corine: [44, 255]
    natura: true
    ship_threshold: 400
    excluder_resolution: 200
    min_depth: 60
    max_depth: 1000
    clip_p_max_pu: 1.e-2
    landfall_length: 10
  solar:
    cutout: default
    resource:
      method: pv
      panel: CSi
      orientation:
        slope: 35.
        azimuth: 180.
    resource_classes: 1
    capacity_per_sqkm: 5.1
    # correction_factor: 0.854337
    corine: [1, 2, 3, 4, 5, 6, 7, 8, 9, 10, 11, 12, 13, 14, 15, 16, 17, 18, 19, 20, 26, 31, 32]
    luisa: false # [1111, 1121, 1122, 1123, 1130, 1210, 1221, 1222, 1230, 1241, 1242, 1310, 1320, 1330, 1410, 1421, 1422, 2110, 2120, 2130, 2210, 2220, 2230, 2310, 2410, 2420, 3210, 3320, 3330]
    natura: true
    excluder_resolution: 100
    clip_p_max_pu: 1.e-2
  solar-hsat:
    cutout: default
    resource:
      method: pv
      panel: CSi
      orientation:
        slope: 35.
        azimuth: 180.
      tracking: horizontal
    resource_classes: 1
    capacity_per_sqkm: 4.43 # 15% higher land usage acc. to NREL
    corine: [1, 2, 3, 4, 5, 6, 7, 8, 9, 10, 11, 12, 13, 14, 15, 16, 17, 18, 19, 20, 26, 31, 32]
    luisa: false # [1111, 1121, 1122, 1123, 1130, 1210, 1221, 1222, 1230, 1241, 1242, 1310, 1320, 1330, 1410, 1421, 1422, 2110, 2120, 2130, 2210, 2220, 2230, 2310, 2410, 2420, 3210, 3320, 3330]
    natura: true
    excluder_resolution: 100
    clip_p_max_pu: 1.e-2
  hydro:
    cutout: default
    carriers: [ror, PHS, hydro]
    PHS_max_hours: 6
    hydro_max_hours: "energy_capacity_totals_by_country" # one of energy_capacity_totals_by_country, estimate_by_large_installations or a float
    flatten_dispatch: false
    flatten_dispatch_buffer: 0.2
    clip_min_inflow: 1.0
    eia_norm_year: false
    eia_correct_by_capacity: false
    eia_approximate_missing: false

# docs in https://pypsa-eur.readthedocs.io/en/latest/configuration.html#conventional
conventional:
  unit_commitment: false
  dynamic_fuel_price: false
  nuclear:
    p_max_pu: "data/nuclear_p_max_pu.csv" # float of file name

=======

# docs in https://pypsa-eur.readthedocs.io/en/latest/configuration.html#renewable
>>>>>>> 6441ca8c
# docs in https://pypsa-eur.readthedocs.io/en/latest/configuration.html#lines
lines:
  types:
    220.: "Al/St 240/40 2-bundle 220.0"
    300.: "Al/St 240/40 3-bundle 300.0"
    330.: "Al/St 240/40 3-bundle 300.0"
    380.: "Al/St 240/40 4-bundle 380.0"
    400.: "Al/St 240/40 4-bundle 380.0"
    500.: "Al/St 240/40 4-bundle 380.0"
    750.: "Al/St 560/50 4-bundle 750.0"
  s_max_pu: 0.7
  s_nom_max: .inf
  max_extension: 20000 #MW
  length_factor: 1.25
  reconnect_crimea: true
  under_construction: 'keep' # 'zero': set capacity to zero, 'remove': remove, 'keep': with full capacity for lines in grid extract
  dynamic_line_rating:
    activate: false
    cutout: default
    correction_factor: 0.95
    max_voltage_difference: false
    max_line_rating: false

# docs in https://pypsa-eur.readthedocs.io/en/latest/configuration.html#links
links:
  p_max_pu: 1.0
  p_nom_max: .inf
  max_extension: 30000 #MW
  length_factor: 1.25
  under_construction: 'keep' # 'zero': set capacity to zero, 'remove': remove, 'keep': with full capacity for lines in grid extract

# docs in https://pypsa-eur.readthedocs.io/en/latest/configuration.html#transmission_projects
transmission_projects:
  enable: true
  include:
    tyndp2020: true
    nep: true
    manual: true
  skip:
  - upgraded_lines
  - upgraded_links
  status:
  - under_construction
  - in_permitting
  - confirmed
    #- planned_not_yet_permitted
    #- under_consideration
  new_link_capacity: zero #keep or zero

# docs in https://pypsa-eur.readthedocs.io/en/latest/configuration.html#transformers
transformers:
  x: 0.1
  s_nom: 2000.
  type: ''

# docs-load in https://pypsa-eur.readthedocs.io/en/latest/configuration.html#load
load:
  interpolate_limit: 3
  time_shift_for_large_gaps: 1w
  manual_adjustments: true # false
  scaling_factor: 1.0
  fixed_year: false # false or year (e.g. 2013)
  supplement_synthetic: true
  distribution_key:
    gdp: 0.6
    population: 0.4

# docs
# TODO: PyPSA-Eur merge issue in prepare_sector_network.py
# regulate what components with which carriers are kept from PyPSA-Eur;
# some technologies are removed because they are implemented differently
# (e.g. battery or H2 storage) or have different year-dependent costs
# in PyPSA-Eur-Sec
pypsa_eur:
  Bus:
  - AC
  Link:
  - DC
  Generator:
  - onwind
  - offwind-ac
  - offwind-dc
  - offwind-float
  - solar-hsat
  - solar
  - ror
  - nuclear
  StorageUnit:
  - PHS
  - hydro
  Store: []

# docs in https://pypsa-eur.readthedocs.io/en/latest/configuration.html#energy
energy:
  energy_totals_year: 2019
  base_emissions_year: 1990
  emissions: CO2

# docs in https://pypsa-eur.readthedocs.io/en/latest/configuration.html#biomass
biomass:
  year: 2030
  scenario: ENS_Med
  classes:
    solid biomass:
    - Agricultural waste
    - Fuelwood residues
    - Secondary Forestry residues - woodchips
    - Sawdust
    - Residues from landscape care
    not included:
    - Sugar from sugar beet
    - Rape seed
    - "Sunflower, soya seed "
    - Bioethanol barley, wheat, grain maize, oats, other cereals and rye
    - Miscanthus, switchgrass, RCG
    - Willow
    - Poplar
    - FuelwoodRW
    - C&P_RW
    biogas:
    - Manure solid, liquid
    - Sludge
    municipal solid waste:
    - Municipal waste
  share_unsustainable_use_retained:
    2020: 1
    2025: 0.66
    2030: 0.33
    2035: 0
    2040: 0
    2045: 0
    2050: 0
  share_sustainable_potential_available:
    2020: 0
    2025: 0.33
    2030: 0.66
    2035: 1
    2040: 1
    2045: 1
    2050: 1


# docs in https://pypsa-eur.readthedocs.io/en/latest/configuration.html#solar-thermal
solar_thermal:
  clearsky_model: simple  # should be "simple" or "enhanced"?
  orientation:
    slope: 45.
    azimuth: 180.
  cutout: default

# docs in https://pypsa-eur.readthedocs.io/en/latest/configuration.html#existing-capacities
existing_capacities:
  grouping_years_power: [1920, 1950, 1955, 1960, 1965, 1970, 1975, 1980, 1985, 1990, 1995, 2000, 2005, 2010, 2015, 2020, 2025]
  grouping_years_heat: [1980, 1985, 1990, 1995, 2000, 2005, 2010, 2015, 2019] # heat grouping years >= baseyear will be ignored
  threshold_capacity: 10
  default_heating_lifetime: 20
  conventional_carriers:
  - lignite
  - coal
  - oil
  - uranium

# docs in https://pypsa-eur.readthedocs.io/en/latest/configuration.html#sector
<<<<<<< HEAD
sector:
  transport: true
  heating: true
  biomass: true
  industry: true
  shipping: true
  aviation: true
  agriculture: true
  fossil_fuels: true
  district_heating:
    potential: 0.6
    progress:
      2020: 0.0
      2025: 0.15
      2030: 0.3
      2035: 0.45
      2040: 0.6
      2045: 0.8
      2050: 1.0
    district_heating_loss: 0.15
    supply_temperature_approximation:
      max_forward_temperature_baseyear:
        FR: 110
        DK: 75
        DE: 109
        CZ: 130
        FI: 115
        PL: 130
        SE: 102
        IT: 90
      min_forward_temperature_baseyear:
        DE: 82
      return_temperature_baseyear:
        DE: 58
      lower_threshold_ambient_temperature: 0
      upper_threshold_ambient_temperature: 10
      rolling_window_ambient_temperature: 72
      relative_annual_temperature_reduction: 0.01
    ptes:
      dynamic_capacity: true
      max_top_temperature: 90
      min_bottom_temperature: 35
    heat_source_cooling: 6 #K
    heat_pump_cop_approximation:
      refrigerant: ammonia
      heat_exchanger_pinch_point_temperature_difference: 5 #K
      isentropic_compressor_efficiency: 0.8
      heat_loss: 0.0
    limited_heat_sources:
      geothermal:
        constant_temperature_celsius: 65
        ignore_missing_regions: false
    direct_utilisation_heat_sources:
    - geothermal
  heat_pump_sources:
    urban central:
    - air
    urban decentral:
    - air
    rural:
    - air
    - ground
  cluster_heat_buses: true
  heat_demand_cutout: default
  bev_dsm_restriction_value: 0.75
  bev_dsm_restriction_time: 7
  transport_heating_deadband_upper: 20.
  transport_heating_deadband_lower: 15.
  ICE_lower_degree_factor: 0.375
  ICE_upper_degree_factor: 1.6
  EV_lower_degree_factor: 0.98
  EV_upper_degree_factor: 0.63
  bev_dsm: true
  bev_dsm_availability: 0.5
  bev_energy: 0.05
  bev_charge_efficiency: 0.9
  bev_charge_rate: 0.011
  bev_avail_max: 0.95
  bev_avail_mean: 0.8
  v2g: true
  land_transport_fuel_cell_share:
    2020: 0
    2025: 0
    2030: 0
    2035: 0
    2040: 0
    2045: 0
    2050: 0
  land_transport_electric_share:
    2020: 0
    2025: 0.15
    2030: 0.3
    2035: 0.45
    2040: 0.7
    2045: 0.85
    2050: 1
  land_transport_ice_share:
    2020: 1
    2025: 0.85
    2030: 0.7
    2035: 0.55
    2040: 0.3
    2045: 0.15
    2050: 0
  transport_electric_efficiency: 53.19 # 1 MWh_el = 53.19*100 km
  transport_fuel_cell_efficiency: 30.003 # 1 MWh_H2 = 30.003*100 km
  transport_ice_efficiency: 16.0712 # 1 MWh_oil = 16.0712 * 100 km
  agriculture_machinery_electric_share: 0
  agriculture_machinery_oil_share: 1
  agriculture_machinery_fuel_efficiency: 0.7
  agriculture_machinery_electric_efficiency: 0.3
  MWh_MeOH_per_MWh_H2: 0.8787
  MWh_MeOH_per_tCO2: 4.0321
  MWh_MeOH_per_MWh_e: 3.6907
  shipping_hydrogen_liquefaction: false
  shipping_hydrogen_share:
    2020: 0
    2025: 0
    2030: 0
    2035: 0
    2040: 0
    2045: 0
    2050: 0
  shipping_methanol_share:
    2020: 0
    2025: 0.15
    2030: 0.3
    2035: 0.5
    2040: 0.7
    2045: 0.85
    2050: 1
  shipping_oil_share:
    2020: 1
    2025: 0.85
    2030: 0.7
    2035: 0.5
    2040: 0.3
    2045: 0.15
    2050: 0
  shipping_methanol_efficiency: 0.46
  shipping_oil_efficiency: 0.40
  aviation_demand_factor: 1.
  HVC_demand_factor: 1.
  time_dep_hp_cop: true
  heat_pump_sink_T_individual_heating: 55.
  reduce_space_heat_exogenously: true
  reduce_space_heat_exogenously_factor:
    2020: 0.10  # this results in a space heat demand reduction of 10%
    2025: 0.09  # first heat demand increases compared to 2020 because of larger floor area per capita
    2030: 0.09
    2035: 0.11
    2040: 0.16
    2045: 0.21
    2050: 0.29
  retrofitting:
    retro_endogen: false
    cost_factor: 1.0
    interest_rate: 0.04
    annualise_cost: true
    tax_weighting: false
    construction_index: true
  tes: true
  tes_tau:
    decentral: 3
    central: 180
  boilers: true
  resistive_heaters: true
  oil_boilers: false
  biomass_boiler: true
  overdimension_heat_generators:
    decentral: 1.1  #to cover demand peaks bigger than data
    central: 1.0
  chp:
    enable: true
    fuel:
    - solid biomass # For solid biomass, CHP with and without CC are added
    - gas # For all other fuels the same techno economic data from gas CHP is taken
    micro_chp: false # Only gas is used for micro_chp
  solar_thermal: true
  solar_cf_correction: 0.788457  # =  >>> 1/1.2683
  methanation: true
  coal_cc: false
  dac: true
  co2_vent: false
  heat_vent:
    urban central: true
    urban decentral: true
    rural: true
  marginal_cost_heat_vent: 0.02
  allam_cycle_gas: false
  hydrogen_fuel_cell: true
  hydrogen_turbine: false
  SMR: true
  SMR_cc: true
  regional_oil_demand: false
  regional_coal_demand: false
  regional_co2_sequestration_potential:
    enable: false
    attribute:
    - conservative estimate Mt
    - conservative estimate GAS Mt
    - conservative estimate OIL Mt
    - conservative estimate aquifer Mt
    include_onshore: false
    min_size: 3
    max_size: 25
    years_of_storage: 25
  co2_sequestration_potential:
    2020: 0
    2025: 0
    2030: 50
    2035: 100
    2040: 200
    2045: 200
    2050: 200
  co2_sequestration_cost: 10
  co2_sequestration_lifetime: 50
  co2_spatial: false
  co2_network: false
  co2_network_cost_factor: 1
  cc_fraction: 0.9
  hydrogen_underground_storage: true
  hydrogen_underground_storage_locations:
    # - onshore  # more than 50 km from sea
  - nearshore    # within 50 km of sea
    # - offshore
  methanol:
    regional_methanol_demand: false
    methanol_reforming: false
    methanol_reforming_cc: false
    methanol_to_kerosene: false
    methanol_to_power:
      ccgt: false
      ccgt_cc: false
      ocgt: false
      allam: false
    biomass_to_methanol: false
    biomass_to_methanol_cc: false
  ammonia: false
  min_part_load_fischer_tropsch: 0.5
  min_part_load_methanolisation: 0.3
  min_part_load_methanation: 0.3
  use_fischer_tropsch_waste_heat: 0.25
  use_haber_bosch_waste_heat: 0.25
  use_methanolisation_waste_heat: 0.25
  use_methanation_waste_heat: 0.25
  use_fuel_cell_waste_heat: 0.25
  use_electrolysis_waste_heat: 0.25
  electricity_transmission_grid: true
  electricity_distribution_grid: true
  electricity_grid_connection: true
  transmission_efficiency:
    enable:
    - DC
    - H2 pipeline
    - gas pipeline
    - electricity distribution grid
    DC:
      efficiency_static: 0.98
      efficiency_per_1000km: 0.977
    H2 pipeline:
      efficiency_per_1000km: 1 # 0.982
      compression_per_1000km: 0.018
    gas pipeline:
      efficiency_per_1000km: 1 #0.977
      compression_per_1000km: 0.01
    electricity distribution grid:
      efficiency_static: 0.97
  H2_network: true
  gas_network: false
  H2_retrofit: false
  H2_retrofit_capacity_per_CH4: 0.6
  gas_network_connectivity_upgrade: 1
  gas_distribution_grid: true
  gas_distribution_grid_cost_factor: 1.0
  biomass_spatial: false
  biomass_transport: false
  biogas_upgrading_cc: false
  conventional_generation:
    OCGT: gas
  biomass_to_liquid: false
  biomass_to_liquid_cc: false
  electrobiofuels: false
  biosng: false
  biosng_cc: false
  bioH2: false
  municipal_solid_waste: false
  limit_max_growth:
    enable: false
    # allowing 30% larger than max historic growth
    factor: 1.3
    max_growth:  # unit GW
      onwind: 16 # onshore max grow so far 16 GW in Europe https://www.iea.org/reports/renewables-2020/wind
      solar: 28 # solar max grow so far 28 GW in Europe https://www.iea.org/reports/renewables-2020/solar-pv
      offwind-ac: 35 # offshore max grow so far 3.5 GW in Europe https://windeurope.org/about-wind/statistics/offshore/european-offshore-wind-industry-key-trends-statistics-2019/
      offwind-dc: 35
    max_relative_growth:
      onwind: 3
      solar: 3
      offwind-ac: 3
      offwind-dc: 3
  enhanced_geothermal:
    enable: false
    flexible: true
    max_hours: 240
    max_boost: 0.25
    var_cf: true
    sustainability_factor: 0.0025
  solid_biomass_import:
    enable: false
    price: 54 #EUR/MWh
    max_amount: 1390 # TWh
    upstream_emissions_factor: .1 #share of solid biomass CO2 emissions at full combustion
  imports:
    enable: false
    limit: .inf
    limit_sense: <=
    price:
      H2: 74
      NH3: 97
      methanol: 121
      gas: 122
      oil: 125

# docs in https://pypsa-eur.readthedocs.io/en/latest/configuration.html#industry
industry:
  St_primary_fraction:
    2020: 0.6
    2025: 0.55
    2030: 0.5
    2035: 0.45
    2040: 0.4
    2045: 0.35
    2050: 0.3
  DRI_fraction:
    2020: 0
    2025: 0
    2030: 0.05
    2035: 0.2
    2040: 0.4
    2045: 0.7
    2050: 1
  H2_DRI: 1.7
  elec_DRI: 0.322
  Al_primary_fraction:
    2020: 0.4
    2025: 0.375
    2030: 0.35
    2035: 0.325
    2040: 0.3
    2045: 0.25
    2050: 0.2
  MWh_NH3_per_tNH3: 5.166
  MWh_CH4_per_tNH3_SMR: 10.8
  MWh_elec_per_tNH3_SMR: 0.7
  MWh_H2_per_tNH3_electrolysis: 5.93
  MWh_elec_per_tNH3_electrolysis: 0.2473
  MWh_NH3_per_MWh_H2_cracker: 1.46 # https://github.com/euronion/trace/blob/44a5ff8401762edbef80eff9cfe5a47c8d3c8be4/data/efficiencies.csv
  NH3_process_emissions: 24.5
  petrochemical_process_emissions: 25.5
  #HVC primary/recycling based on values used in Neumann et al https://doi.org/10.1016/j.joule.2023.06.016, linearly interpolated between 2020 and 2050
  #2020 recycling rates based on Agora https://static.agora-energiewende.de/fileadmin/Projekte/2021/2021_02_EU_CEAP/A-EW_254_Mobilising-circular-economy_study_WEB.pdf
  #fractions refer to the total primary HVC production in 2020
  #assumes 6.7 Mtplastics produced from recycling in 2020
  HVC_primary_fraction:
    2020: 1.0
    2025: 0.9
    2030: 0.8
    2035: 0.7
    2040: 0.6
    2045: 0.5
    2050: 0.4
  HVC_mechanical_recycling_fraction:
    2020: 0.12
    2025: 0.15
    2030: 0.18
    2035: 0.21
    2040: 0.24
    2045: 0.27
    2050: 0.30
  HVC_chemical_recycling_fraction:
    2020: 0.0
    2025: 0.0
    2030: 0.04
    2035: 0.08
    2040: 0.12
    2045: 0.16
    2050: 0.20
  HVC_environment_sequestration_fraction: 0.
  waste_to_energy: false
  waste_to_energy_cc: false
  sector_ratios_fraction_future:
    2020: 0.0
    2025: 0.1
    2030: 0.3
    2035: 0.5
    2040: 0.7
    2045: 0.9
    2050: 1.0
  basic_chemicals_without_NH3_production_today: 69. #Mt/a, = 86 Mtethylene-equiv - 17 MtNH3
  HVC_production_today: 52.
  MWh_elec_per_tHVC_mechanical_recycling: 0.547
  MWh_elec_per_tHVC_chemical_recycling: 6.9
  chlorine_production_today: 9.58
  MWh_elec_per_tCl: 3.6
  MWh_H2_per_tCl: -0.9372
  methanol_production_today: 1.5
  MWh_elec_per_tMeOH: 0.167
  MWh_CH4_per_tMeOH: 10.25
  MWh_MeOH_per_tMeOH: 5.528
  hotmaps_locate_missing: false
  reference_year: 2019
  oil_refining_emissions: 0.013


# docs in https://pypsa-eur.readthedocs.io/en/latest/configuration.html#costs
costs:
  year: 2030
  version: v0.10.1
  social_discountrate: 0.02
  fill_values:
    FOM: 0
    VOM: 0
    efficiency: 1
    fuel: 0
    investment: 0
    lifetime: 25
    "CO2 intensity": 0
    "discount rate": 0.07
  overwrites: {}
  marginal_cost:
    solar: 0.01
    onwind: 0.015
    offwind: 0.015
    hydro: 0.
    H2: 0.
    electrolysis: 0.
    fuel cell: 0.
    battery: 0.
    battery inverter: 0.
    home battery storage: 0
    water tank charger: 0.03
    central water pit charger: 0.025
  emission_prices:
    enable: false
    co2: 0.
    co2_monthly_prices: false

# docs in https://pypsa-eur.readthedocs.io/en/latest/configuration.html#clustering
clustering:
  mode: busmap
  administrative:
    level: 1
  focus_weights: false
  simplify_network:
    to_substations: false
    remove_stubs: true
    remove_stubs_across_borders: false
  cluster_network:
    algorithm: kmeans
    hac_features:
    - wnd100m
    - influx_direct
  exclude_carriers: []
  consider_efficiency_classes: false
  aggregation_strategies:
    generators:
      committable: any
      ramp_limit_up: max
      ramp_limit_down: max
  temporal:
    resolution_elec: false
    resolution_sector: false

=======
>>>>>>> 6441ca8c
# docs in https://pypsa-eur.readthedocs.io/en/latest/configuration.html#adjustments
adjustments:
  electricity: false
  sector:
    factor:
      Link:
        electricity distribution grid:
          capital_cost: 1.0
    absolute: false

# docs in https://pypsa-eur.readthedocs.io/en/latest/configuration.html#solving
solving:
  options:
    clip_p_max_pu: 1.e-2
    load_shedding: false
    curtailment_mode: false
    noisy_costs: true
    skip_iterations: true
    rolling_horizon: false
    seed: 123
    custom_extra_functionality: "../data/custom_extra_functionality.py"
    # io_api: "direct"  # Increases performance but only supported for the highs and gurobi solvers
    # options that go into the optimize function
    track_iterations: false
    min_iterations: 2
    max_iterations: 3
    transmission_losses: 2
    linearized_unit_commitment: true
    horizon: 365
    post_discretization:
      enable: false
      line_unit_size: 1700
      line_threshold: 0.3
      link_unit_size:
        DC: 2000
        H2 pipeline: 1200
        gas pipeline: 1500
      link_threshold:
        DC: 0.3
        H2 pipeline: 0.3
        gas pipeline: 0.3
      fractional_last_unit_size: false
    keep_files: false
    model_kwargs:
      solver_dir: "/tmp"

  agg_p_nom_limits:
    agg_offwind: false
    include_existing: false
    file: data/agg_p_nom_minmax.csv

  constraints:
    CCL: false
    EQ: false
    BAU: false
    SAFE: false

  solver:
    name: gurobi
    options: gurobi-default

  solver_options:
    highs-default:
      # refer to https://ergo-code.github.io/HiGHS/dev/options/definitions/
      threads: 1
      solver: "ipm"
      run_crossover: "off"
      small_matrix_value: 1e-6
      large_matrix_value: 1e9
      primal_feasibility_tolerance: 1e-5
      dual_feasibility_tolerance: 1e-5
      ipm_optimality_tolerance: 1e-4
      parallel: "on"
      random_seed: 123
    highs-simplex:
      solver: "simplex"
      parallel: "on"
      primal_feasibility_tolerance: 1e-5
      dual_feasibility_tolerance: 1e-5
      random_seed: 123
    gurobi-default:
      threads: 8
      method: 2 # barrier
      crossover: 0
      BarConvTol: 1.e-6
      Seed: 123
      AggFill: 0
      PreDual: 0
      GURO_PAR_BARDENSETHRESH: 200
    gurobi-numeric-focus:
      NumericFocus: 3       # Favour numeric stability over speed
      method: 2             # barrier
      crossover: 0          # do not use crossover
      BarHomogeneous: 1     # Use homogeneous barrier if standard does not converge
      BarConvTol: 1.e-5
      FeasibilityTol: 1.e-4
      OptimalityTol: 1.e-4
      ObjScale: -0.5
      threads: 8
      Seed: 123
    gurobi-fallback:        # Use gurobi defaults
      crossover: 0
      method: 2             # barrier
      BarHomogeneous: 1     # Use homogeneous barrier if standard does not converge
      BarConvTol: 1.e-5
      FeasibilityTol: 1.e-5
      OptimalityTol: 1.e-5
      Seed: 123
      threads: 8
    cplex-default:
      threads: 4
      lpmethod: 4 # barrier
      solutiontype: 2 # non basic solution, ie no crossover
      barrier.convergetol: 1.e-5
      feasopt.tolerance: 1.e-6
    copt-default:
      Threads: 8
      LpMethod: 2
      Crossover: 0
      RelGap: 1.e-6
      Dualize: 0
    copt-gpu:
      LpMethod: 6
      GPUMode: 1
      PDLPTol: 1.e-5
      Crossover: 0
    cbc-default: {} # Used in CI
    glpk-default: {} # Used in CI

  check_objective:
    enable: false
    expected_value: None
    atol: 1_000_000
    rtol: 0.01

  mem_mb: 30000 #memory in MB; 20 GB enough for 50+B+I+H2; 100 GB for 181+B+I+H2
  memory_logging_frequency: 30 # in seconds
  runtime: 6h #runtime in humanfriendly style https://humanfriendly.readthedocs.io/en/latest/<|MERGE_RESOLUTION|>--- conflicted
+++ resolved
@@ -35,20 +35,10 @@
 # Wildcard docs in https://pypsa-eur.readthedocs.io/en/latest/wildcards.html
 scenario:
   clusters:
-<<<<<<< HEAD
-  - 39
-  - 128
-  - 256
-  opts:
-  - ''
-  sector_opts:
-  - ''
-=======
   - 1024
   opts:
   - Co2L-1h
   
->>>>>>> 6441ca8c
   planning_horizons:
   - 2020
   # - 2030
@@ -56,23 +46,13 @@
   #- 2050
 
 # docs in https://pypsa-eur.readthedocs.io/en/latest/configuration.html#countries
-<<<<<<< HEAD
 countries: ['AL', 'AT', 'BA', 'BE', 'BG', 'CH', 'CZ', 'DE', 'DK', 'EE', 'ES', 'FI', 'FR', 'GB', 'GR', 'HR', 'HU', 'IE', 'IT', 'LT', 'LU', 'LV', 'ME', 'MK', 'NL', 'NO', 'PL', 'PT', 'RO', 'RS', 'SE', 'SI', 'SK', 'XK']
-=======
-countries: ['BE']
->>>>>>> 6441ca8c
 
 # docs in https://pypsa-eur.readthedocs.io/en/latest/configuration.html#snapshots
 
 # docs in https://pypsa-eur.readthedocs.io/en/latest/configuration.html#enable
 enable:
   retrieve: auto
-<<<<<<< HEAD
-  retrieve_databundle: true
-  retrieve_cost_data: true
-  build_cutout: false
-  retrieve_cutout: true
-=======
   prepare_links_p_nom: false
   retrieve_databundle: false
   retrieve_sector_databundle: false
@@ -82,23 +62,12 @@
   build_natura_raster: false
   retrieve_natura_raster: true
   custom_busmap: false
->>>>>>> 6441ca8c
   drop_leap_day: true
 
 # docs in https://pypsa-eur.readthedocs.io/en/latest/configuration.html#co2-budget
 co2_budget:
-<<<<<<< HEAD
-  2020: 0.720 # average emissions of 2019 to 2021 relative to 1990, CO2 excl LULUCF, EEA data, European Environment Agency. (2023a). Annual European Union greenhouse gas inventory 1990–2021 and inventory report 2023 - CRF Table. https://unfccc.int/documents/627830
-  2025: 0.648 # With additional measures (WAM) projection, CO2 excl LULUCF, European Environment Agency. (2023e). Member States’ greenhouse gas (GHG) emission projections 2023. https://www.eea.europa.eu/en/datahub/datahubitem-view/4b8d94a4-aed7-4e67-a54c-0623a50f48e8
-  2030: 0.450 # 55% reduction by 2030 (Ff55)
-  2035: 0.250
-  2040: 0.100 # 90% by 2040
-  2045: 0.050
-  2050: 0.000 # climate-neutral by 2050
-=======
   2020: 0.701
 
->>>>>>> 6441ca8c
 
 # docs in https://pypsa-eur.readthedocs.io/en/latest/configuration.html#electricity
 electricity:
@@ -151,162 +120,8 @@
   transmission_limit: vopt
 
 # docs in https://pypsa-eur.readthedocs.io/en/latest/configuration.html#atlite
-<<<<<<< HEAD
-atlite:
-  cutout_directory: cutouts
-  default_cutout: europe-2013-sarah3-era5
-  nprocesses: 4
-  show_progress: false
-  cutouts:
-    # use 'base' to determine geographical bounds and time span from config
-    # base:
-      # module: era5
-    europe-2013-sarah3-era5:
-      module: [sarah, era5] # in priority order
-      x: [-12., 42.]
-      y: [33., 72.]
-      dx: 0.3
-      dy: 0.3
-      time: ['2013', '2013']
 
 # docs in https://pypsa-eur.readthedocs.io/en/latest/configuration.html#renewable
-renewable:
-  onwind:
-    cutout: default
-    resource:
-      method: wind
-      turbine: Vestas_V112_3MW
-      smooth: false
-      add_cutout_windspeed: true
-    resource_classes: 1
-    capacity_per_sqkm: 3
-    # correction_factor: 0.93
-    corine:
-      grid_codes: [12, 13, 14, 15, 16, 17, 18, 19, 20, 21, 22, 23, 24, 25, 26, 27, 28, 29, 31, 32]
-      distance: 1000
-      distance_grid_codes: [1, 2, 3, 4, 5, 6]
-    luisa: false
-      # grid_codes: [1111, 1121, 1122, 1123, 1130, 1210, 1221, 1222, 1230, 1241, 1242]
-      # distance: 1000
-      # distance_grid_codes: [1111, 1121, 1122, 1123, 1130, 1210, 1221, 1222, 1230, 1241, 1242]
-    natura: true
-    excluder_resolution: 100
-    clip_p_max_pu: 1.e-2
-  offwind-ac:
-    cutout: default
-    resource:
-      method: wind
-      turbine: NREL_ReferenceTurbine_2020ATB_5.5MW
-      smooth: false
-      add_cutout_windspeed: true
-    resource_classes: 1
-    capacity_per_sqkm: 2
-    correction_factor: 0.8855
-    corine: [44, 255]
-    luisa: false # [0, 5230]
-    natura: true
-    ship_threshold: 400
-    max_depth: 60
-    max_shore_distance: 30000
-    excluder_resolution: 200
-    clip_p_max_pu: 1.e-2
-    landfall_length: 10
-  offwind-dc:
-    cutout: default
-    resource:
-      method: wind
-      turbine: NREL_ReferenceTurbine_2020ATB_5.5MW
-      smooth: false
-      add_cutout_windspeed: true
-    resource_classes: 1
-    capacity_per_sqkm: 2
-    correction_factor: 0.8855
-    corine: [44, 255]
-    luisa: false # [0, 5230]
-    natura: true
-    ship_threshold: 400
-    max_depth: 60
-    min_shore_distance: 30000
-    excluder_resolution: 200
-    clip_p_max_pu: 1.e-2
-    landfall_length: 10
-  offwind-float:
-    cutout: default
-    resource:
-      method: wind
-      turbine: NREL_ReferenceTurbine_5MW_offshore
-      smooth: false
-      add_cutout_windspeed: true
-    resource_classes: 1
-    # ScholzPhd Tab 4.3.1: 10MW/km^2
-    capacity_per_sqkm: 2
-    correction_factor: 0.8855
-    # proxy for wake losses
-    # from 10.1016/j.energy.2018.08.153
-    # until done more rigorously in #153
-    corine: [44, 255]
-    natura: true
-    ship_threshold: 400
-    excluder_resolution: 200
-    min_depth: 60
-    max_depth: 1000
-    clip_p_max_pu: 1.e-2
-    landfall_length: 10
-  solar:
-    cutout: default
-    resource:
-      method: pv
-      panel: CSi
-      orientation:
-        slope: 35.
-        azimuth: 180.
-    resource_classes: 1
-    capacity_per_sqkm: 5.1
-    # correction_factor: 0.854337
-    corine: [1, 2, 3, 4, 5, 6, 7, 8, 9, 10, 11, 12, 13, 14, 15, 16, 17, 18, 19, 20, 26, 31, 32]
-    luisa: false # [1111, 1121, 1122, 1123, 1130, 1210, 1221, 1222, 1230, 1241, 1242, 1310, 1320, 1330, 1410, 1421, 1422, 2110, 2120, 2130, 2210, 2220, 2230, 2310, 2410, 2420, 3210, 3320, 3330]
-    natura: true
-    excluder_resolution: 100
-    clip_p_max_pu: 1.e-2
-  solar-hsat:
-    cutout: default
-    resource:
-      method: pv
-      panel: CSi
-      orientation:
-        slope: 35.
-        azimuth: 180.
-      tracking: horizontal
-    resource_classes: 1
-    capacity_per_sqkm: 4.43 # 15% higher land usage acc. to NREL
-    corine: [1, 2, 3, 4, 5, 6, 7, 8, 9, 10, 11, 12, 13, 14, 15, 16, 17, 18, 19, 20, 26, 31, 32]
-    luisa: false # [1111, 1121, 1122, 1123, 1130, 1210, 1221, 1222, 1230, 1241, 1242, 1310, 1320, 1330, 1410, 1421, 1422, 2110, 2120, 2130, 2210, 2220, 2230, 2310, 2410, 2420, 3210, 3320, 3330]
-    natura: true
-    excluder_resolution: 100
-    clip_p_max_pu: 1.e-2
-  hydro:
-    cutout: default
-    carriers: [ror, PHS, hydro]
-    PHS_max_hours: 6
-    hydro_max_hours: "energy_capacity_totals_by_country" # one of energy_capacity_totals_by_country, estimate_by_large_installations or a float
-    flatten_dispatch: false
-    flatten_dispatch_buffer: 0.2
-    clip_min_inflow: 1.0
-    eia_norm_year: false
-    eia_correct_by_capacity: false
-    eia_approximate_missing: false
-
-# docs in https://pypsa-eur.readthedocs.io/en/latest/configuration.html#conventional
-conventional:
-  unit_commitment: false
-  dynamic_fuel_price: false
-  nuclear:
-    p_max_pu: "data/nuclear_p_max_pu.csv" # float of file name
-
-=======
-
-# docs in https://pypsa-eur.readthedocs.io/en/latest/configuration.html#renewable
->>>>>>> 6441ca8c
 # docs in https://pypsa-eur.readthedocs.io/en/latest/configuration.html#lines
 lines:
   types:
@@ -470,483 +285,6 @@
   - uranium
 
 # docs in https://pypsa-eur.readthedocs.io/en/latest/configuration.html#sector
-<<<<<<< HEAD
-sector:
-  transport: true
-  heating: true
-  biomass: true
-  industry: true
-  shipping: true
-  aviation: true
-  agriculture: true
-  fossil_fuels: true
-  district_heating:
-    potential: 0.6
-    progress:
-      2020: 0.0
-      2025: 0.15
-      2030: 0.3
-      2035: 0.45
-      2040: 0.6
-      2045: 0.8
-      2050: 1.0
-    district_heating_loss: 0.15
-    supply_temperature_approximation:
-      max_forward_temperature_baseyear:
-        FR: 110
-        DK: 75
-        DE: 109
-        CZ: 130
-        FI: 115
-        PL: 130
-        SE: 102
-        IT: 90
-      min_forward_temperature_baseyear:
-        DE: 82
-      return_temperature_baseyear:
-        DE: 58
-      lower_threshold_ambient_temperature: 0
-      upper_threshold_ambient_temperature: 10
-      rolling_window_ambient_temperature: 72
-      relative_annual_temperature_reduction: 0.01
-    ptes:
-      dynamic_capacity: true
-      max_top_temperature: 90
-      min_bottom_temperature: 35
-    heat_source_cooling: 6 #K
-    heat_pump_cop_approximation:
-      refrigerant: ammonia
-      heat_exchanger_pinch_point_temperature_difference: 5 #K
-      isentropic_compressor_efficiency: 0.8
-      heat_loss: 0.0
-    limited_heat_sources:
-      geothermal:
-        constant_temperature_celsius: 65
-        ignore_missing_regions: false
-    direct_utilisation_heat_sources:
-    - geothermal
-  heat_pump_sources:
-    urban central:
-    - air
-    urban decentral:
-    - air
-    rural:
-    - air
-    - ground
-  cluster_heat_buses: true
-  heat_demand_cutout: default
-  bev_dsm_restriction_value: 0.75
-  bev_dsm_restriction_time: 7
-  transport_heating_deadband_upper: 20.
-  transport_heating_deadband_lower: 15.
-  ICE_lower_degree_factor: 0.375
-  ICE_upper_degree_factor: 1.6
-  EV_lower_degree_factor: 0.98
-  EV_upper_degree_factor: 0.63
-  bev_dsm: true
-  bev_dsm_availability: 0.5
-  bev_energy: 0.05
-  bev_charge_efficiency: 0.9
-  bev_charge_rate: 0.011
-  bev_avail_max: 0.95
-  bev_avail_mean: 0.8
-  v2g: true
-  land_transport_fuel_cell_share:
-    2020: 0
-    2025: 0
-    2030: 0
-    2035: 0
-    2040: 0
-    2045: 0
-    2050: 0
-  land_transport_electric_share:
-    2020: 0
-    2025: 0.15
-    2030: 0.3
-    2035: 0.45
-    2040: 0.7
-    2045: 0.85
-    2050: 1
-  land_transport_ice_share:
-    2020: 1
-    2025: 0.85
-    2030: 0.7
-    2035: 0.55
-    2040: 0.3
-    2045: 0.15
-    2050: 0
-  transport_electric_efficiency: 53.19 # 1 MWh_el = 53.19*100 km
-  transport_fuel_cell_efficiency: 30.003 # 1 MWh_H2 = 30.003*100 km
-  transport_ice_efficiency: 16.0712 # 1 MWh_oil = 16.0712 * 100 km
-  agriculture_machinery_electric_share: 0
-  agriculture_machinery_oil_share: 1
-  agriculture_machinery_fuel_efficiency: 0.7
-  agriculture_machinery_electric_efficiency: 0.3
-  MWh_MeOH_per_MWh_H2: 0.8787
-  MWh_MeOH_per_tCO2: 4.0321
-  MWh_MeOH_per_MWh_e: 3.6907
-  shipping_hydrogen_liquefaction: false
-  shipping_hydrogen_share:
-    2020: 0
-    2025: 0
-    2030: 0
-    2035: 0
-    2040: 0
-    2045: 0
-    2050: 0
-  shipping_methanol_share:
-    2020: 0
-    2025: 0.15
-    2030: 0.3
-    2035: 0.5
-    2040: 0.7
-    2045: 0.85
-    2050: 1
-  shipping_oil_share:
-    2020: 1
-    2025: 0.85
-    2030: 0.7
-    2035: 0.5
-    2040: 0.3
-    2045: 0.15
-    2050: 0
-  shipping_methanol_efficiency: 0.46
-  shipping_oil_efficiency: 0.40
-  aviation_demand_factor: 1.
-  HVC_demand_factor: 1.
-  time_dep_hp_cop: true
-  heat_pump_sink_T_individual_heating: 55.
-  reduce_space_heat_exogenously: true
-  reduce_space_heat_exogenously_factor:
-    2020: 0.10  # this results in a space heat demand reduction of 10%
-    2025: 0.09  # first heat demand increases compared to 2020 because of larger floor area per capita
-    2030: 0.09
-    2035: 0.11
-    2040: 0.16
-    2045: 0.21
-    2050: 0.29
-  retrofitting:
-    retro_endogen: false
-    cost_factor: 1.0
-    interest_rate: 0.04
-    annualise_cost: true
-    tax_weighting: false
-    construction_index: true
-  tes: true
-  tes_tau:
-    decentral: 3
-    central: 180
-  boilers: true
-  resistive_heaters: true
-  oil_boilers: false
-  biomass_boiler: true
-  overdimension_heat_generators:
-    decentral: 1.1  #to cover demand peaks bigger than data
-    central: 1.0
-  chp:
-    enable: true
-    fuel:
-    - solid biomass # For solid biomass, CHP with and without CC are added
-    - gas # For all other fuels the same techno economic data from gas CHP is taken
-    micro_chp: false # Only gas is used for micro_chp
-  solar_thermal: true
-  solar_cf_correction: 0.788457  # =  >>> 1/1.2683
-  methanation: true
-  coal_cc: false
-  dac: true
-  co2_vent: false
-  heat_vent:
-    urban central: true
-    urban decentral: true
-    rural: true
-  marginal_cost_heat_vent: 0.02
-  allam_cycle_gas: false
-  hydrogen_fuel_cell: true
-  hydrogen_turbine: false
-  SMR: true
-  SMR_cc: true
-  regional_oil_demand: false
-  regional_coal_demand: false
-  regional_co2_sequestration_potential:
-    enable: false
-    attribute:
-    - conservative estimate Mt
-    - conservative estimate GAS Mt
-    - conservative estimate OIL Mt
-    - conservative estimate aquifer Mt
-    include_onshore: false
-    min_size: 3
-    max_size: 25
-    years_of_storage: 25
-  co2_sequestration_potential:
-    2020: 0
-    2025: 0
-    2030: 50
-    2035: 100
-    2040: 200
-    2045: 200
-    2050: 200
-  co2_sequestration_cost: 10
-  co2_sequestration_lifetime: 50
-  co2_spatial: false
-  co2_network: false
-  co2_network_cost_factor: 1
-  cc_fraction: 0.9
-  hydrogen_underground_storage: true
-  hydrogen_underground_storage_locations:
-    # - onshore  # more than 50 km from sea
-  - nearshore    # within 50 km of sea
-    # - offshore
-  methanol:
-    regional_methanol_demand: false
-    methanol_reforming: false
-    methanol_reforming_cc: false
-    methanol_to_kerosene: false
-    methanol_to_power:
-      ccgt: false
-      ccgt_cc: false
-      ocgt: false
-      allam: false
-    biomass_to_methanol: false
-    biomass_to_methanol_cc: false
-  ammonia: false
-  min_part_load_fischer_tropsch: 0.5
-  min_part_load_methanolisation: 0.3
-  min_part_load_methanation: 0.3
-  use_fischer_tropsch_waste_heat: 0.25
-  use_haber_bosch_waste_heat: 0.25
-  use_methanolisation_waste_heat: 0.25
-  use_methanation_waste_heat: 0.25
-  use_fuel_cell_waste_heat: 0.25
-  use_electrolysis_waste_heat: 0.25
-  electricity_transmission_grid: true
-  electricity_distribution_grid: true
-  electricity_grid_connection: true
-  transmission_efficiency:
-    enable:
-    - DC
-    - H2 pipeline
-    - gas pipeline
-    - electricity distribution grid
-    DC:
-      efficiency_static: 0.98
-      efficiency_per_1000km: 0.977
-    H2 pipeline:
-      efficiency_per_1000km: 1 # 0.982
-      compression_per_1000km: 0.018
-    gas pipeline:
-      efficiency_per_1000km: 1 #0.977
-      compression_per_1000km: 0.01
-    electricity distribution grid:
-      efficiency_static: 0.97
-  H2_network: true
-  gas_network: false
-  H2_retrofit: false
-  H2_retrofit_capacity_per_CH4: 0.6
-  gas_network_connectivity_upgrade: 1
-  gas_distribution_grid: true
-  gas_distribution_grid_cost_factor: 1.0
-  biomass_spatial: false
-  biomass_transport: false
-  biogas_upgrading_cc: false
-  conventional_generation:
-    OCGT: gas
-  biomass_to_liquid: false
-  biomass_to_liquid_cc: false
-  electrobiofuels: false
-  biosng: false
-  biosng_cc: false
-  bioH2: false
-  municipal_solid_waste: false
-  limit_max_growth:
-    enable: false
-    # allowing 30% larger than max historic growth
-    factor: 1.3
-    max_growth:  # unit GW
-      onwind: 16 # onshore max grow so far 16 GW in Europe https://www.iea.org/reports/renewables-2020/wind
-      solar: 28 # solar max grow so far 28 GW in Europe https://www.iea.org/reports/renewables-2020/solar-pv
-      offwind-ac: 35 # offshore max grow so far 3.5 GW in Europe https://windeurope.org/about-wind/statistics/offshore/european-offshore-wind-industry-key-trends-statistics-2019/
-      offwind-dc: 35
-    max_relative_growth:
-      onwind: 3
-      solar: 3
-      offwind-ac: 3
-      offwind-dc: 3
-  enhanced_geothermal:
-    enable: false
-    flexible: true
-    max_hours: 240
-    max_boost: 0.25
-    var_cf: true
-    sustainability_factor: 0.0025
-  solid_biomass_import:
-    enable: false
-    price: 54 #EUR/MWh
-    max_amount: 1390 # TWh
-    upstream_emissions_factor: .1 #share of solid biomass CO2 emissions at full combustion
-  imports:
-    enable: false
-    limit: .inf
-    limit_sense: <=
-    price:
-      H2: 74
-      NH3: 97
-      methanol: 121
-      gas: 122
-      oil: 125
-
-# docs in https://pypsa-eur.readthedocs.io/en/latest/configuration.html#industry
-industry:
-  St_primary_fraction:
-    2020: 0.6
-    2025: 0.55
-    2030: 0.5
-    2035: 0.45
-    2040: 0.4
-    2045: 0.35
-    2050: 0.3
-  DRI_fraction:
-    2020: 0
-    2025: 0
-    2030: 0.05
-    2035: 0.2
-    2040: 0.4
-    2045: 0.7
-    2050: 1
-  H2_DRI: 1.7
-  elec_DRI: 0.322
-  Al_primary_fraction:
-    2020: 0.4
-    2025: 0.375
-    2030: 0.35
-    2035: 0.325
-    2040: 0.3
-    2045: 0.25
-    2050: 0.2
-  MWh_NH3_per_tNH3: 5.166
-  MWh_CH4_per_tNH3_SMR: 10.8
-  MWh_elec_per_tNH3_SMR: 0.7
-  MWh_H2_per_tNH3_electrolysis: 5.93
-  MWh_elec_per_tNH3_electrolysis: 0.2473
-  MWh_NH3_per_MWh_H2_cracker: 1.46 # https://github.com/euronion/trace/blob/44a5ff8401762edbef80eff9cfe5a47c8d3c8be4/data/efficiencies.csv
-  NH3_process_emissions: 24.5
-  petrochemical_process_emissions: 25.5
-  #HVC primary/recycling based on values used in Neumann et al https://doi.org/10.1016/j.joule.2023.06.016, linearly interpolated between 2020 and 2050
-  #2020 recycling rates based on Agora https://static.agora-energiewende.de/fileadmin/Projekte/2021/2021_02_EU_CEAP/A-EW_254_Mobilising-circular-economy_study_WEB.pdf
-  #fractions refer to the total primary HVC production in 2020
-  #assumes 6.7 Mtplastics produced from recycling in 2020
-  HVC_primary_fraction:
-    2020: 1.0
-    2025: 0.9
-    2030: 0.8
-    2035: 0.7
-    2040: 0.6
-    2045: 0.5
-    2050: 0.4
-  HVC_mechanical_recycling_fraction:
-    2020: 0.12
-    2025: 0.15
-    2030: 0.18
-    2035: 0.21
-    2040: 0.24
-    2045: 0.27
-    2050: 0.30
-  HVC_chemical_recycling_fraction:
-    2020: 0.0
-    2025: 0.0
-    2030: 0.04
-    2035: 0.08
-    2040: 0.12
-    2045: 0.16
-    2050: 0.20
-  HVC_environment_sequestration_fraction: 0.
-  waste_to_energy: false
-  waste_to_energy_cc: false
-  sector_ratios_fraction_future:
-    2020: 0.0
-    2025: 0.1
-    2030: 0.3
-    2035: 0.5
-    2040: 0.7
-    2045: 0.9
-    2050: 1.0
-  basic_chemicals_without_NH3_production_today: 69. #Mt/a, = 86 Mtethylene-equiv - 17 MtNH3
-  HVC_production_today: 52.
-  MWh_elec_per_tHVC_mechanical_recycling: 0.547
-  MWh_elec_per_tHVC_chemical_recycling: 6.9
-  chlorine_production_today: 9.58
-  MWh_elec_per_tCl: 3.6
-  MWh_H2_per_tCl: -0.9372
-  methanol_production_today: 1.5
-  MWh_elec_per_tMeOH: 0.167
-  MWh_CH4_per_tMeOH: 10.25
-  MWh_MeOH_per_tMeOH: 5.528
-  hotmaps_locate_missing: false
-  reference_year: 2019
-  oil_refining_emissions: 0.013
-
-
-# docs in https://pypsa-eur.readthedocs.io/en/latest/configuration.html#costs
-costs:
-  year: 2030
-  version: v0.10.1
-  social_discountrate: 0.02
-  fill_values:
-    FOM: 0
-    VOM: 0
-    efficiency: 1
-    fuel: 0
-    investment: 0
-    lifetime: 25
-    "CO2 intensity": 0
-    "discount rate": 0.07
-  overwrites: {}
-  marginal_cost:
-    solar: 0.01
-    onwind: 0.015
-    offwind: 0.015
-    hydro: 0.
-    H2: 0.
-    electrolysis: 0.
-    fuel cell: 0.
-    battery: 0.
-    battery inverter: 0.
-    home battery storage: 0
-    water tank charger: 0.03
-    central water pit charger: 0.025
-  emission_prices:
-    enable: false
-    co2: 0.
-    co2_monthly_prices: false
-
-# docs in https://pypsa-eur.readthedocs.io/en/latest/configuration.html#clustering
-clustering:
-  mode: busmap
-  administrative:
-    level: 1
-  focus_weights: false
-  simplify_network:
-    to_substations: false
-    remove_stubs: true
-    remove_stubs_across_borders: false
-  cluster_network:
-    algorithm: kmeans
-    hac_features:
-    - wnd100m
-    - influx_direct
-  exclude_carriers: []
-  consider_efficiency_classes: false
-  aggregation_strategies:
-    generators:
-      committable: any
-      ramp_limit_up: max
-      ramp_limit_down: max
-  temporal:
-    resolution_elec: false
-    resolution_sector: false
-
-=======
->>>>>>> 6441ca8c
 # docs in https://pypsa-eur.readthedocs.io/en/latest/configuration.html#adjustments
 adjustments:
   electricity: false
