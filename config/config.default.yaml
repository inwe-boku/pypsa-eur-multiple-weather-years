# SPDX-FileCopyrightText: : 2017-2023 The PyPSA-Eur Authors
#
# SPDX-License-Identifier: CC0-1.0

# docs in https://pypsa-eur.readthedocs.io/en/latest/configuration.html#top-level-configuration
version: 0.8.1
tutorial: false

logging:
  level: INFO
  format: '%(levelname)s:%(name)s:%(message)s'

private:
  keys:
    entsoe_api:

remote:
  ssh: ""
  path: ""

# docs in https://pypsa-eur.readthedocs.io/en/latest/configuration.html#run
run:
  name: ""
  disable_progressbar: false
  shared_resources: false
  shared_cutouts: true

# docs in https://pypsa-eur.readthedocs.io/en/latest/configuration.html#foresight
foresight: overnight

# docs in https://pypsa-eur.readthedocs.io/en/latest/configuration.html#scenario
# Wildcard docs in https://pypsa-eur.readthedocs.io/en/latest/wildcards.html
scenario:
  simpl:
  - ''
  ll:
  - v1.5
  clusters:
  - 37
  - 128
  - 256
  - 512
  - 1024
  opts:
  - ''
  sector_opts:
  - Co2L0-3H-T-H-B-I-A-solar+p3-dist1
  planning_horizons:
  # - 2020
  # - 2030
  # - 2040
  - 2050

# docs in https://pypsa-eur.readthedocs.io/en/latest/configuration.html#countries
countries: ['AL', 'AT', 'BA', 'BE', 'BG', 'CH', 'CZ', 'DE', 'DK', 'EE', 'ES', 'FI', 'FR', 'GB', 'GR', 'HR', 'HU', 'IE', 'IT', 'LT', 'LU', 'LV', 'ME', 'MK', 'NL', 'NO', 'PL', 'PT', 'RO', 'RS', 'SE', 'SI', 'SK']

# docs in https://pypsa-eur.readthedocs.io/en/latest/configuration.html#snapshots
snapshots:
  start: "2013-01-01"
  end: "2014-01-01"
  inclusive: 'left'

# docs in https://pypsa-eur.readthedocs.io/en/latest/configuration.html#enable
enable:
  retrieve: auto
  prepare_links_p_nom: false
  retrieve_databundle: true
  retrieve_sector_databundle: true
  retrieve_cost_data: true
  build_cutout: false
  retrieve_irena: false
  retrieve_cutout: true
  build_natura_raster: false
  retrieve_natura_raster: true
  custom_busmap: false

# docs in https://pypsa-eur.readthedocs.io/en/latest/configuration.html#co2-budget
co2_budget:
  2020: 0.701
  2025: 0.524
  2030: 0.297
  2035: 0.150
  2040: 0.071
  2045: 0.032
  2050: 0.000

# docs in https://pypsa-eur.readthedocs.io/en/latest/configuration.html#electricity
electricity:
  voltages: [220., 300., 380.]
  gaslimit: false
  co2limit: 7.75e+7
  co2base: 1.487e+9
  agg_p_nom_limits: data/agg_p_nom_minmax.csv

  operational_reserve:
    activate: false
    epsilon_load: 0.02
    epsilon_vres: 0.02
    contingency: 4000

  max_hours:
    battery: 6
    H2: 168

  extendable_carriers:
    Generator: [solar, onwind, offwind-ac, offwind-dc, OCGT]
    StorageUnit: [] # battery, H2
    Store: [battery, H2]
    Link: [] # H2 pipeline

  powerplants_filter: (DateOut >= 2022 or DateOut != DateOut)
  custom_powerplants: false

  conventional_carriers: [nuclear, oil, OCGT, CCGT, coal, lignite, geothermal, biomass]
  renewable_carriers: [solar, onwind, offwind-ac, offwind-dc, hydro]

  estimate_renewable_capacities:
    enable: true
    from_opsd: true
    year: 2020
    expansion_limit: false
    technology_mapping:
      Offshore: [offwind-ac, offwind-dc]
      Onshore: [onwind]
      PV: [solar]

# docs in https://pypsa-eur.readthedocs.io/en/latest/configuration.html#atlite
atlite:
  default_cutout: europe-2013-era5
  nprocesses: 4
  show_progress: false
  cutouts:
    # use 'base' to determine geographical bounds and time span from config
    # base:
      # module: era5
    europe-2013-era5:
      module: era5 # in priority order
      x: [-12., 35.]
      y: [33., 72]
      dx: 0.3
      dy: 0.3
      time: ['2013', '2013']
    europe-2013-sarah:
      module: [sarah, era5] # in priority order
      x: [-12., 45.]
      y: [33., 65]
      dx: 0.2
      dy: 0.2
      time: ['2013', '2013']
      sarah_interpolate: false
      sarah_dir:
      features: [influx, temperature]

# docs in https://pypsa-eur.readthedocs.io/en/latest/configuration.html#renewable
renewable:
  onwind:
    cutout: europe-2013-era5
    resource:
      method: wind
      turbine: Vestas_V112_3MW
    capacity_per_sqkm: 3
    # correction_factor: 0.93
    corine:
      grid_codes: [12, 13, 14, 15, 16, 17, 18, 19, 20, 21, 22, 23, 24, 25, 26, 27, 28, 29, 31, 32]
      distance: 1000
      distance_grid_codes: [1, 2, 3, 4, 5, 6]
    natura: true
    excluder_resolution: 100
    potential: simple # or conservative
    clip_p_max_pu: 1.e-2
  offwind-ac:
    cutout: europe-2013-era5
    resource:
      method: wind
      turbine: NREL_ReferenceTurbine_5MW_offshore
    capacity_per_sqkm: 2
    correction_factor: 0.8855
    corine: [44, 255]
    natura: true
    ship_threshold: 400
    max_depth: 50
    max_shore_distance: 30000
    excluder_resolution: 200
    potential: simple # or conservative
    clip_p_max_pu: 1.e-2
  offwind-dc:
    cutout: europe-2013-era5
    resource:
      method: wind
      turbine: NREL_ReferenceTurbine_5MW_offshore
    capacity_per_sqkm: 2
    correction_factor: 0.8855
    corine: [44, 255]
    natura: true
    ship_threshold: 400
    max_depth: 50
    min_shore_distance: 30000
    excluder_resolution: 200
    potential: simple # or conservative
    clip_p_max_pu: 1.e-2
  solar:
    cutout: europe-2013-sarah
    resource:
      method: pv
      panel: CSi
      orientation:
        slope: 35.
        azimuth: 180.
    capacity_per_sqkm: 1.7
    # correction_factor: 0.854337
    corine: [1, 2, 3, 4, 5, 6, 7, 8, 9, 10, 11, 12, 13, 14, 15, 16, 17, 18, 19, 20, 26, 31, 32]
    natura: true
    excluder_resolution: 100
    potential: simple # or conservative
    clip_p_max_pu: 1.e-2
  hydro:
    cutout: europe-2013-era5
    carriers: [ror, PHS, hydro]
    PHS_max_hours: 6
    hydro_max_hours: "energy_capacity_totals_by_country" # one of energy_capacity_totals_by_country, estimate_by_large_installations or a float
    flatten_dispatch: false
    flatten_dispatch_buffer: 0.2
    clip_min_inflow: 1.0

# docs in https://pypsa-eur.readthedocs.io/en/latest/configuration.html#conventional
conventional:
  unit_commitment: false
  dynamic_fuel_price: false
  nuclear:
    p_max_pu: "data/nuclear_p_max_pu.csv" # float of file name

# docs in https://pypsa-eur.readthedocs.io/en/latest/configuration.html#lines
lines:
  types:
    220.: "Al/St 240/40 2-bundle 220.0"
    300.: "Al/St 240/40 3-bundle 300.0"
    380.: "Al/St 240/40 4-bundle 380.0"
  s_max_pu: 0.7
  s_nom_max: .inf
  max_extension: .inf
  length_factor: 1.25
  under_construction: 'zero' # 'zero': set capacity to zero, 'remove': remove, 'keep': with full capacity
  dynamic_line_rating:
    activate: false
    cutout: europe-2013-era5
    correction_factor: 0.95
    max_voltage_difference: false
    max_line_rating: false

# docs in https://pypsa-eur.readthedocs.io/en/latest/configuration.html#links
links:
  p_max_pu: 1.0
  p_nom_max: .inf
  max_extension: .inf
  include_tyndp: true
  under_construction: 'zero' # 'zero': set capacity to zero, 'remove': remove, 'keep': with full capacity

# docs in https://pypsa-eur.readthedocs.io/en/latest/configuration.html#transformers
transformers:
  x: 0.1
  s_nom: 2000.
  type: ''

# docs in https://pypsa-eur.readthedocs.io/en/latest/configuration.html#load
load:
  power_statistics: true
  interpolate_limit: 3
  time_shift_for_large_gaps: 1w
  manual_adjustments: true # false
  scaling_factor: 1.0

# docs
# TODO: PyPSA-Eur merge issue in prepare_sector_network.py
# regulate what components with which carriers are kept from PyPSA-Eur;
# some technologies are removed because they are implemented differently
# (e.g. battery or H2 storage) or have different year-dependent costs
# in PyPSA-Eur-Sec
pypsa_eur:
  Bus:
  - AC
  Link:
  - DC
  Generator:
  - onwind
  - offwind-ac
  - offwind-dc
  - solar
  - ror
  StorageUnit:
  - PHS
  - hydro
  Store: []

# docs in https://pypsa-eur.readthedocs.io/en/latest/configuration.html#energy
energy:
  energy_totals_year: 2011
  base_emissions_year: 1990
  eurostat_report_year: 2016
  emissions: CO2

# docs in https://pypsa-eur.readthedocs.io/en/latest/configuration.html#biomass
biomass:
  year: 2030
  scenario: ENS_Med
  classes:
    solid biomass:
    - Agricultural waste
    - Fuelwood residues
    - Secondary Forestry residues - woodchips
    - Sawdust
    - Residues from landscape care
    - Municipal waste
    not included:
    - Sugar from sugar beet
    - Rape seed
    - "Sunflower, soya seed "
    - Bioethanol barley, wheat, grain maize, oats, other cereals and rye
    - Miscanthus, switchgrass, RCG
    - Willow
    - Poplar
    - FuelwoodRW
    - C&P_RW
    biogas:
    - Manure solid, liquid
    - Sludge

# docs in https://pypsa-eur.readthedocs.io/en/latest/configuration.html#solar-thermal
solar_thermal:
  clearsky_model: simple  # should be "simple" or "enhanced"?
  orientation:
    slope: 45.
    azimuth: 180.

# docs in https://pypsa-eur.readthedocs.io/en/latest/configuration.html#existing-capacities
existing_capacities:
  grouping_years_power: [1980, 1985, 1990, 1995, 2000, 2005, 2010, 2015, 2020, 2025, 2030]
  grouping_years_heat: [1980, 1985, 1990, 1995, 2000, 2005, 2010, 2015, 2019] # these should not extend 2020
  threshold_capacity: 10
  conventional_carriers:
  - lignite
  - coal
  - oil
  - uranium

# docs in https://pypsa-eur.readthedocs.io/en/latest/configuration.html#sector
sector:
  district_heating:
    potential: 0.6
    progress:
      2020: 0.0
      2030: 0.3
      2040: 0.6
      2050: 1.0
    district_heating_loss: 0.15
  cluster_heat_buses: false
  bev_dsm_restriction_value: 0.75
  bev_dsm_restriction_time: 7
  transport_heating_deadband_upper: 20.
  transport_heating_deadband_lower: 15.
  ICE_lower_degree_factor: 0.375
  ICE_upper_degree_factor: 1.6
  EV_lower_degree_factor: 0.98
  EV_upper_degree_factor: 0.63
  bev_dsm: true
  bev_availability: 0.5
  bev_energy: 0.05
  bev_charge_efficiency: 0.9
  bev_plug_to_wheel_efficiency: 0.2
  bev_charge_rate: 0.011
  bev_avail_max: 0.95
  bev_avail_mean: 0.8
  v2g: true
  land_transport_fuel_cell_share:
    2020: 0
    2030: 0.05
    2040: 0.1
    2050: 0.15
  land_transport_electric_share:
    2020: 0
    2030: 0.25
    2040: 0.6
    2050: 0.85
  land_transport_ice_share:
    2020: 1
    2030: 0.7
    2040: 0.3
    2050: 0
  transport_fuel_cell_efficiency: 0.5
  transport_internal_combustion_efficiency: 0.3
  agriculture_machinery_electric_share: 0
  agriculture_machinery_oil_share: 1
  agriculture_machinery_fuel_efficiency: 0.7
  agriculture_machinery_electric_efficiency: 0.3
  MWh_MeOH_per_MWh_H2: 0.8787
  MWh_MeOH_per_tCO2: 4.0321
  MWh_MeOH_per_MWh_e: 3.6907
  shipping_hydrogen_liquefaction: false
  shipping_hydrogen_share:
    2020: 0
    2030: 0
    2040: 0
    2050: 0
  shipping_methanol_share:
    2020: 0
    2030: 0.3
    2040: 0.7
    2050: 1
  shipping_oil_share:
    2020: 1
    2030: 0.7
    2040: 0.3
    2050: 0
  shipping_methanol_efficiency: 0.46
  shipping_oil_efficiency: 0.40
  aviation_demand_factor: 1.
  HVC_demand_factor: 1.
  time_dep_hp_cop: true
  heat_pump_sink_T: 55.
  reduce_space_heat_exogenously: true
  reduce_space_heat_exogenously_factor:
    2020: 0.10  # this results in a space heat demand reduction of 10%
    2025: 0.09  # first heat demand increases compared to 2020 because of larger floor area per capita
    2030: 0.09
    2035: 0.11
    2040: 0.16
    2045: 0.21
    2050: 0.29
  retrofitting:
    retro_endogen: false
    cost_factor: 1.0
    interest_rate: 0.04
    annualise_cost: true
    tax_weighting: false
    construction_index: true
  tes: true
  tes_tau:
    decentral: 3
    central: 180
  boilers: true
  oil_boilers: false
  biomass_boiler: true
  chp: true
  micro_chp: false
  solar_thermal: true
  solar_cf_correction: 0.788457  # =  >>> 1/1.2683
  marginal_cost_storage: 0. #1e-4
  methanation: true
  helmeth: false
  coal_cc: false
  dac: true
  co2_vent: false
  allam_cycle: false
  hydrogen_fuel_cell: true
  hydrogen_turbine: false
  SMR: true
  SMR_cc: true
  regional_co2_sequestration_potential:
    enable: false
    attribute: 'conservative estimate Mt'
    include_onshore: false
    min_size: 3
    max_size: 25
    years_of_storage: 25
  co2_sequestration_potential: 200
  co2_sequestration_cost: 10
  co2_sequestration_lifetime: 50
  co2_spatial: false
  co2network: false
  cc_fraction: 0.9
  hydrogen_underground_storage: true
  hydrogen_underground_storage_locations:
    # - onshore  # more than 50 km from sea
  - nearshore    # within 50 km of sea
    # - offshore
  ammonia: false
  min_part_load_fischer_tropsch: 0.9
  min_part_load_methanolisation: 0.5
  use_fischer_tropsch_waste_heat: true
  use_fuel_cell_waste_heat: true
  use_electrolysis_waste_heat: false
  electricity_distribution_grid: true
  electricity_distribution_grid_cost_factor: 1.0
  electricity_grid_connection: true
  H2_network: true
  gas_network: false
  H2_retrofit: false
  H2_retrofit_capacity_per_CH4: 0.6
  gas_network_connectivity_upgrade: 1
  gas_distribution_grid: true
  gas_distribution_grid_cost_factor: 1.0
  biomass_spatial: false
  biomass_transport: false
  conventional_generation:
    OCGT: gas
  biomass_to_liquid: false
  biosng: false
<<<<<<< HEAD
  enhanced_geothermal: true
  enhanced_geothermal_optimism: false # if true, egs costs are reducing towards 2050 according to Aghahosseini et al., (2020)
  enhanced_geothermal_performant: true # if true, adds only the cheapest patch of EGS potential to each region
=======
  limit_max_growth:
    enable: false
    # allowing 30% larger than max historic growth
    factor: 1.3
    max_growth:  # unit GW
      onwind: 16 # onshore max grow so far 16 GW in Europe https://www.iea.org/reports/renewables-2020/wind
      solar: 28 # solar max grow so far 28 GW in Europe https://www.iea.org/reports/renewables-2020/solar-pv
      offwind-ac: 35 # offshore max grow so far 3.5 GW in Europe https://windeurope.org/about-wind/statistics/offshore/european-offshore-wind-industry-key-trends-statistics-2019/
      offwind-dc: 35
    max_relative_growth:
      onwind: 3
      solar: 3
      offwind-ac: 3
      offwind-dc: 3
>>>>>>> 86358afd

# docs in https://pypsa-eur.readthedocs.io/en/latest/configuration.html#industry
industry:
  St_primary_fraction:
    2020: 0.6
    2025: 0.55
    2030: 0.5
    2035: 0.45
    2040: 0.4
    2045: 0.35
    2050: 0.3
  DRI_fraction:
    2020: 0
    2025: 0
    2030: 0.05
    2035: 0.2
    2040: 0.4
    2045: 0.7
    2050: 1
  H2_DRI: 1.7
  elec_DRI: 0.322
  Al_primary_fraction:
    2020: 0.4
    2025: 0.375
    2030: 0.35
    2035: 0.325
    2040: 0.3
    2045: 0.25
    2050: 0.2
  MWh_NH3_per_tNH3: 5.166
  MWh_CH4_per_tNH3_SMR: 10.8
  MWh_elec_per_tNH3_SMR: 0.7
  MWh_H2_per_tNH3_electrolysis: 6.5
  MWh_elec_per_tNH3_electrolysis: 1.17
  MWh_NH3_per_MWh_H2_cracker: 1.46 # https://github.com/euronion/trace/blob/44a5ff8401762edbef80eff9cfe5a47c8d3c8be4/data/efficiencies.csv
  NH3_process_emissions: 24.5
  petrochemical_process_emissions: 25.5
  HVC_primary_fraction: 1.
  HVC_mechanical_recycling_fraction: 0.
  HVC_chemical_recycling_fraction: 0.
  HVC_production_today: 52.
  MWh_elec_per_tHVC_mechanical_recycling: 0.547
  MWh_elec_per_tHVC_chemical_recycling: 6.9
  chlorine_production_today: 9.58
  MWh_elec_per_tCl: 3.6
  MWh_H2_per_tCl: -0.9372
  methanol_production_today: 1.5
  MWh_elec_per_tMeOH: 0.167
  MWh_CH4_per_tMeOH: 10.25
  hotmaps_locate_missing: false
  reference_year: 2015


# docs in https://pypsa-eur.readthedocs.io/en/latest/configuration.html#costs
costs:
  year: 2030
  version: v0.6.0
  rooftop_share: 0.14  # based on the potentials, assuming  (0.1 kW/m2 and 10 m2/person)
  social_discountrate: 0.02
  fill_values:
    FOM: 0
    VOM: 0
    efficiency: 1
    fuel: 0
    investment: 0
    lifetime: 25
    "CO2 intensity": 0
    "discount rate": 0.07
  # Marginal and capital costs can be overwritten
  # capital_cost:
  #   onwind: 500
  marginal_cost:
    solar: 0.01
    onwind: 0.015
    offwind: 0.015
    hydro: 0.
    H2: 0.
    electrolysis: 0.
    fuel cell: 0.
    battery: 0.
    battery inverter: 0.
  emission_prices:
    co2: 0.

# docs in https://pypsa-eur.readthedocs.io/en/latest/configuration.html#clustering
clustering:
  simplify_network:
    to_substations: false
    algorithm: kmeans # choose from: [hac, kmeans]
    feature: solar+onwind-time
    exclude_carriers: []
    remove_stubs: true
    remove_stubs_across_borders: true
  cluster_network:
    algorithm: kmeans
    feature: solar+onwind-time
    exclude_carriers: []
    consider_efficiency_classes: false
  aggregation_strategies:
    generators:
      committable: any
      ramp_limit_up: max
      ramp_limit_down: max

# docs in https://pypsa-eur.readthedocs.io/en/latest/configuration.html#solving
solving:
  #tmpdir: "path/to/tmp"
  options:
    clip_p_max_pu: 1.e-2
    load_shedding: false
    noisy_costs: true
    skip_iterations: true
    rolling_horizon: false
    seed: 123
    # options that go into the optimize function
    track_iterations: false
    min_iterations: 4
    max_iterations: 6
    transmission_losses: 0
    linearized_unit_commitment: true
    horizon: 365

  solver:
    name: gurobi
    options: gurobi-default

  solver_options:
    highs-default:
      # refer to https://ergo-code.github.io/HiGHS/options/definitions.html#solver
      threads: 4
      solver: "ipm"
      run_crossover: "off"
      small_matrix_value: 1e-6
      large_matrix_value: 1e9
      primal_feasibility_tolerance: 1e-5
      dual_feasibility_tolerance: 1e-5
      ipm_optimality_tolerance: 1e-4
      parallel: "on"
      random_seed: 123
    gurobi-default:
      threads: 4
      method: 2 # barrier
      crossover: 0
      BarConvTol: 1.e-6
      Seed: 123
      AggFill: 0
      PreDual: 0
      GURO_PAR_BARDENSETHRESH: 200
    gurobi-numeric-focus:
      name: gurobi
      NumericFocus: 3       # Favour numeric stability over speed
      method: 2             # barrier
      crossover: 0          # do not use crossover
      BarHomogeneous: 1     # Use homogeneous barrier if standard does not converge
      BarConvTol: 1.e-5
      FeasibilityTol: 1.e-4
      OptimalityTol: 1.e-4
      ObjScale: -0.5
      threads: 8
      Seed: 123
    gurobi-fallback:        # Use gurobi defaults
      name: gurobi
      crossover: 0
      method: 2             # barrier
      BarHomogeneous: 1     # Use homogeneous barrier if standard does not converge
      BarConvTol: 1.e-5
      FeasibilityTol: 1.e-5
      OptimalityTol: 1.e-5
      Seed: 123
      threads: 8
    cplex-default:
      threads: 4
      lpmethod: 4 # barrier
      solutiontype: 2 # non basic solution, ie no crossover
      barrier.convergetol: 1.e-5
      feasopt.tolerance: 1.e-6
    cbc-default: {} # Used in CI
    glpk-default: {} # Used in CI

  mem: 30000 #memory in MB; 20 GB enough for 50+B+I+H2; 100 GB for 181+B+I+H2
  walltime: "12:00:00"

# docs in https://pypsa-eur.readthedocs.io/en/latest/configuration.html#plotting
plotting:
  map:
    boundaries: [-11, 30, 34, 71]
    color_geomap:
      ocean: white
      land: white
  eu_node_location:
    x: -5.5
    y: 46.
  costs_max: 1000
  costs_threshold: 1
  energy_max: 20000
  energy_min: -20000
  energy_threshold: 50.

  nice_names:
    OCGT: "Open-Cycle Gas"
    CCGT: "Combined-Cycle Gas"
    offwind-ac: "Offshore Wind (AC)"
    offwind-dc: "Offshore Wind (DC)"
    onwind: "Onshore Wind"
    solar: "Solar"
    PHS: "Pumped Hydro Storage"
    hydro: "Reservoir & Dam"
    battery: "Battery Storage"
    H2: "Hydrogen Storage"
    lines: "Transmission Lines"
    ror: "Run of River"
    ac: "AC"
    dc: "DC"

  tech_colors:
    # wind
    onwind: "#235ebc"
    onshore wind: "#235ebc"
    offwind: "#6895dd"
    offshore wind: "#6895dd"
    offwind-ac: "#6895dd"
    offshore wind (AC): "#6895dd"
    offshore wind ac: "#6895dd"
    offwind-dc: "#74c6f2"
    offshore wind (DC): "#74c6f2"
    offshore wind dc: "#74c6f2"
    # water
    hydro: '#298c81'
    hydro reservoir: '#298c81'
    ror: '#3dbfb0'
    run of river: '#3dbfb0'
    hydroelectricity: '#298c81'
    PHS: '#51dbcc'
    hydro+PHS: "#08ad97"
    wave: '#a7d4cf'
    # solar
    solar: "#f9d002"
    solar PV: "#f9d002"
    solar thermal: '#ffbf2b'
    residential rural solar thermal: '#f1c069'
    services rural solar thermal: '#eabf61'
    residential urban decentral solar thermal: '#e5bc5a'
    services urban decentral solar thermal: '#dfb953'
    urban central solar thermal: '#d7b24c'
    solar rooftop: '#ffea80'
    # gas
    OCGT: '#e0986c'
    OCGT marginal: '#e0986c'
    OCGT-heat: '#e0986c'
    gas boiler: '#db6a25'
    gas boilers: '#db6a25'
    gas boiler marginal: '#db6a25'
    residential rural gas boiler: '#d4722e'
    residential urban decentral gas boiler: '#cb7a36'
    services rural gas boiler: '#c4813f'
    services urban decentral gas boiler: '#ba8947'
    urban central gas boiler: '#b0904f'
    gas: '#e05b09'
    fossil gas: '#e05b09'
    natural gas: '#e05b09'
    biogas to gas: '#e36311'
    CCGT: '#a85522'
    CCGT marginal: '#a85522'
    allam: '#B98F76'
    gas for industry co2 to atmosphere: '#692e0a'
    gas for industry co2 to stored: '#8a3400'
    gas for industry: '#853403'
    gas for industry CC: '#692e0a'
    gas pipeline: '#ebbca0'
    gas pipeline new: '#a87c62'
    # oil
    oil: '#c9c9c9'
    imported oil: '#a3a3a3'
    oil boiler: '#adadad'
    residential rural oil boiler: '#a9a9a9'
    services rural oil boiler: '#a5a5a5'
    residential urban decentral oil boiler: '#a1a1a1'
    urban central oil boiler: '#9d9d9d'
    services urban decentral oil boiler: '#999999'
    agriculture machinery oil: '#949494'
    shipping oil: "#808080"
    land transport oil: '#afafaf'
    # nuclear
    Nuclear: '#ff8c00'
    Nuclear marginal: '#ff8c00'
    nuclear: '#ff8c00'
    uranium: '#ff8c00'
    # coal
    Coal: '#545454'
    coal: '#545454'
    Coal marginal: '#545454'
    coal for industry: '#343434'
    solid: '#545454'
    Lignite: '#826837'
    lignite: '#826837'
    Lignite marginal: '#826837'
    # biomass
    biogas: '#e3d37d'
    biomass: '#baa741'
    solid biomass: '#baa741'
    solid biomass transport: '#baa741'
    solid biomass for industry: '#7a6d26'
    solid biomass for industry CC: '#47411c'
    solid biomass for industry co2 from atmosphere: '#736412'
    solid biomass for industry co2 to stored: '#47411c'
    urban central solid biomass CHP: '#9d9042'
    urban central solid biomass CHP CC: '#6c5d28'
    biomass boiler: '#8A9A5B'
    residential rural biomass boiler: '#a1a066'
    residential urban decentral biomass boiler: '#b0b87b'
    services rural biomass boiler: '#c6cf98'
    services urban decentral biomass boiler: '#dde5b5'
    biomass to liquid: '#32CD32'
    BioSNG: '#123456'
    # power transmission
    lines: '#6c9459'
    transmission lines: '#6c9459'
    electricity distribution grid: '#97ad8c'
    low voltage: '#97ad8c'
    # electricity demand
    Electric load: '#110d63'
    electric demand: '#110d63'
    electricity: '#110d63'
    industry electricity: '#2d2a66'
    industry new electricity: '#2d2a66'
    agriculture electricity: '#494778'
    # battery + EVs
    battery: '#ace37f'
    battery storage: '#ace37f'
    battery charger: '#88a75b'
    battery discharger: '#5d4e29'
    home battery: '#80c944'
    home battery storage: '#80c944'
    home battery charger: '#5e8032'
    home battery discharger: '#3c5221'
    BEV charger: '#baf238'
    V2G: '#e5ffa8'
    land transport EV: '#baf238'
    Li ion: '#baf238'
    # hot water storage
    water tanks: '#e69487'
    residential rural water tanks: '#f7b7a3'
    services rural water tanks: '#f3afa3'
    residential urban decentral water tanks: '#f2b2a3'
    services urban decentral water tanks: '#f1b4a4'
    urban central water tanks: '#e9977d'
    hot water storage: '#e69487'
    hot water charging: '#e8998b'
    urban central water tanks charger: '#b57a67'
    residential rural water tanks charger: '#b4887c'
    residential urban decentral water tanks charger: '#b39995'
    services rural water tanks charger: '#b3abb0'
    services urban decentral water tanks charger: '#b3becc'
    hot water discharging: '#e99c8e'
    urban central water tanks discharger: '#b9816e'
    residential rural water tanks discharger: '#ba9685'
    residential urban decentral water tanks discharger: '#baac9e'
    services rural water tanks discharger: '#bbc2b8'
    services urban decentral water tanks discharger: '#bdd8d3'
    # heat demand
    Heat load: '#cc1f1f'
    heat: '#cc1f1f'
    heat demand: '#cc1f1f'
    rural heat: '#ff5c5c'
    residential rural heat: '#ff7c7c'
    services rural heat: '#ff9c9c'
    central heat: '#cc1f1f'
    urban central heat: '#d15959'
    decentral heat: '#750606'
    residential urban decentral heat: '#a33c3c'
    services urban decentral heat: '#cc1f1f'
    low-temperature heat for industry: '#8f2727'
    process heat: '#ff0000'
    agriculture heat: '#d9a5a5'
    # heat supply
    heat pumps: '#2fb537'
    heat pump: '#2fb537'
    air heat pump: '#36eb41'
    residential urban decentral air heat pump: '#48f74f'
    services urban decentral air heat pump: '#5af95d'
    urban central air heat pump: '#6cfb6b'
    ground heat pump: '#2fb537'
    residential rural ground heat pump: '#48f74f'
    services rural ground heat pump: '#5af95d'
    Ambient: '#98eb9d'
    CHP: '#8a5751'
    urban central gas CHP: '#8d5e56'
    CHP CC: '#634643'
    urban central gas CHP CC: '#6e4e4c'
    CHP heat: '#8a5751'
    CHP electric: '#8a5751'
    district heating: '#e8beac'
    resistive heater: '#d8f9b8'
    residential rural resistive heater: '#bef5b5'
    residential urban decentral resistive heater: '#b2f1a9'
    services rural resistive heater: '#a5ed9d'
    services urban decentral resistive heater: '#98e991'
    urban central resistive heater: '#8cdf85'
    retrofitting: '#8487e8'
    building retrofitting: '#8487e8'
    # hydrogen
    H2 for industry: "#f073da"
    H2 for shipping: "#ebaee0"
    H2: '#bf13a0'
    hydrogen: '#bf13a0'
    retrofitted H2 boiler: '#e5a0d9'
    SMR: '#870c71'
    SMR CC: '#4f1745'
    H2 liquefaction: '#d647bd'
    hydrogen storage: '#bf13a0'
    H2 Store: '#bf13a0'
    H2 storage: '#bf13a0'
    land transport fuel cell: '#6b3161'
    H2 pipeline: '#f081dc'
    H2 pipeline retrofitted: '#ba99b5'
    H2 Fuel Cell: '#c251ae'
    H2 fuel cell: '#c251ae'
    H2 turbine: '#991f83'
    H2 Electrolysis: '#ff29d9'
    H2 electrolysis: '#ff29d9'
    # ammonia
    NH3: '#46caf0'
    ammonia: '#46caf0'
    ammonia store: '#00ace0'
    ammonia cracker: '#87d0e6'
    Haber-Bosch: '#076987'
    # syngas
    Sabatier: '#9850ad'
    methanation: '#c44ce6'
    methane: '#c44ce6'
    helmeth: '#e899ff'
    # synfuels
    Fischer-Tropsch: '#25c49a'
    liquid: '#25c49a'
    kerosene for aviation: '#a1ffe6'
    naphtha for industry: '#57ebc4'
    methanolisation: '#83d6d5'
    methanol: '#468c8b'
    shipping methanol: '#468c8b'
    # co2
    CC: '#f29dae'
    CCS: '#f29dae'
    CO2 sequestration: '#f29dae'
    DAC: '#ff5270'
    co2 stored: '#f2385a'
    co2: '#f29dae'
    co2 vent: '#ffd4dc'
    CO2 pipeline: '#f5627f'
    # emissions
    process emissions CC: '#000000'
    process emissions: '#222222'
    process emissions to stored: '#444444'
    process emissions to atmosphere: '#888888'
    oil emissions: '#aaaaaa'
    shipping oil emissions: "#555555"
    shipping methanol emissions: '#666666'
    land transport oil emissions: '#777777'
    agriculture machinery oil emissions: '#333333'
    # other
    shipping: '#03a2ff'
    power-to-heat: '#2fb537'
    power-to-gas: '#c44ce6'
    power-to-H2: '#ff29d9'
    power-to-liquid: '#25c49a'
    gas-to-power/heat: '#ee8340'
    waste: '#e3d37d'
    other: '#000000'
    geothermal: '#ba91b1'
    geothermal heat: '#ba91b1'
    AC: "#70af1d"
    AC-AC: "#70af1d"
    AC line: "#70af1d"
    links: "#8a1caf"
    HVDC links: "#8a1caf"
    DC: "#8a1caf"
    DC-DC: "#8a1caf"
    DC link: "#8a1caf"<|MERGE_RESOLUTION|>--- conflicted
+++ resolved
@@ -494,11 +494,6 @@
     OCGT: gas
   biomass_to_liquid: false
   biosng: false
-<<<<<<< HEAD
-  enhanced_geothermal: true
-  enhanced_geothermal_optimism: false # if true, egs costs are reducing towards 2050 according to Aghahosseini et al., (2020)
-  enhanced_geothermal_performant: true # if true, adds only the cheapest patch of EGS potential to each region
-=======
   limit_max_growth:
     enable: false
     # allowing 30% larger than max historic growth
@@ -513,7 +508,9 @@
       solar: 3
       offwind-ac: 3
       offwind-dc: 3
->>>>>>> 86358afd
+  enhanced_geothermal: true
+  enhanced_geothermal_optimism: false # if true, egs costs are reducing towards 2050 according to Aghahosseini et al., (2020)
+  enhanced_geothermal_performant: true # if true, adds only the cheapest patch of EGS potential to each region
 
 # docs in https://pypsa-eur.readthedocs.io/en/latest/configuration.html#industry
 industry:
