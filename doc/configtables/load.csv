--- conflicted
+++ resolved
@@ -1,12 +1,6 @@
 ,Unit,Values,Description
-<<<<<<< HEAD
-<<<<<<< HEAD
 url,--,string,"Link to open power system data time series data."
-=======
->>>>>>> master
 power_statistics,bool,"{true, false}",Whether to load the electricity consumption data of the ENTSOE power statistics (only for files from 2019 and before) or from the ENTSOE transparency data (only has load data from 2015 onwards).
-=======
->>>>>>> 986c7be4
 interpolate_limit,hours,integer,"Maximum gap size (consecutive nans) which interpolated linearly."
 time_shift_for_large_gaps,string,string,"Periods which are used for copying time-slices in order to fill large gaps of nans. Have to be valid ``pandas`` period strings."
 manual_adjustments,bool,"{true, false}","Whether to adjust the load data manually according to the function in :func:`manual_adjustment`."
