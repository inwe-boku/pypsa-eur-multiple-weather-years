--- conflicted
+++ resolved
@@ -18,7 +18,6 @@
             "../scripts/prepare_links_p_nom.py"
 
 
-<<<<<<< HEAD
 if config["enable"].get("retrieve_opsd_load_data", True):
 
     rule build_electricity_demand:
@@ -27,7 +26,7 @@
             countries=config["countries"],
             load=config["load"],
         input:
-            ancient("data/load_raw.csv"),
+            ancient(RESOURCES + "/load_raw.csv"),
         output:
             RESOURCES + "load.csv",
         log:
@@ -55,25 +54,6 @@
             "../envs/environment.yaml"
         script:
             "../scripts/build_artificial_load_data.py"
-=======
-rule build_electricity_demand:
-    params:
-        snapshots=config["snapshots"],
-        countries=config["countries"],
-        load=config["load"],
-    input:
-        ancient(RESOURCES + "load_raw.csv"),
-    output:
-        RESOURCES + "load.csv",
-    log:
-        LOGS + "build_electricity_demand.log",
-    resources:
-        mem_mb=5000,
-    conda:
-        "../envs/environment.yaml"
-    script:
-        "../scripts/build_electricity_demand.py"
->>>>>>> c237862c
 
 
 rule build_powerplants:
