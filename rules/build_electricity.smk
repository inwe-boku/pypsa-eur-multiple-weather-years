# SPDX-FileCopyrightText: : 2023 The PyPSA-Eur Authors
#
# SPDX-License-Identifier: MIT

if config["enable"].get("prepare_links_p_nom", False):

    rule prepare_links_p_nom:
        output:
            "data/links_p_nom.csv",
        log:
            LOGS + "prepare_links_p_nom.log",
        threads: 1
        resources:
            mem_mb=1500,
        conda:
            "../envs/environment.yaml"
        script:
            "../scripts/prepare_links_p_nom.py"


if config["enable"].get("retrieve_opsd_load_data", True):

    rule build_electricity_demand:
        params:
            snapshots=config["snapshots"],
            countries=config["countries"],
            load=config["load"],
        input:
            ancient("data/load_raw.csv"),
        output:
            RESOURCES + "load.csv",
        log:
            LOGS + "build_electricity_demand.log",
        resources:
            mem_mb=5000,
        conda:
            "../envs/environment.yaml"
        script:
            "../scripts/build_electricity_demand.py"


if config["enable"].get("retrieve_artificial_load_data", False):

    rule build_artificial_load_data:
        input:
            ancient("data/load_artificial_raw.csv"),
        output:
            RESOURCES + "load{weather_year}.csv",
        log:
            LOGS + "build_artificial_load_data{weather_year}.log",
        resources:
            mem_mb=5000,
        conda:
            "../envs/environment.yaml"
        script:
            "../scripts/build_artificial_load_data.py"


rule build_powerplants:
    params:
        powerplants_filter=config["electricity"]["powerplants_filter"],
        custom_powerplants=config["electricity"]["custom_powerplants"],
        countries=config["countries"],
    input:
        base_network=RESOURCES + "networks/base.nc",
        custom_powerplants="data/custom_powerplants.csv",
    output:
        RESOURCES + "powerplants.csv",
    log:
        LOGS + "build_powerplants.log",
    threads: 1
    resources:
        mem_mb=5000,
    conda:
        "../envs/environment.yaml"
    script:
        "../scripts/build_powerplants.py"


rule base_network:
    params:
        countries=config["countries"],
        snapshots=config["snapshots"],
        lines=config["lines"],
        links=config["links"],
        transformers=config["transformers"],
    input:
        eg_buses="data/entsoegridkit/buses.csv",
        eg_lines="data/entsoegridkit/lines.csv",
        eg_links="data/entsoegridkit/links.csv",
        eg_converters="data/entsoegridkit/converters.csv",
        eg_transformers="data/entsoegridkit/transformers.csv",
        parameter_corrections="data/parameter_corrections.yaml",
        links_p_nom="data/links_p_nom.csv",
        links_tyndp="data/links_tyndp.csv",
        country_shapes=RESOURCES + "country_shapes.geojson",
        offshore_shapes=RESOURCES + "offshore_shapes.geojson",
        europe_shape=RESOURCES + "europe_shape.geojson",
    output:
        RESOURCES + "networks/base.nc",
    log:
        LOGS + "base_network.log",
    benchmark:
        BENCHMARKS + "base_network"
    threads: 1
    resources:
        mem_mb=1500,
    conda:
        "../envs/environment.yaml"
    script:
        "../scripts/base_network.py"


rule build_shapes:
    params:
        countries=config["countries"],
    input:
        naturalearth=ancient("data/bundle/naturalearth/ne_10m_admin_0_countries.shp"),
        eez=ancient("data/bundle/eez/World_EEZ_v8_2014.shp"),
        nuts3=ancient("data/bundle/NUTS_2013_60M_SH/data/NUTS_RG_60M_2013.shp"),
        nuts3pop=ancient("data/bundle/nama_10r_3popgdp.tsv.gz"),
        nuts3gdp=ancient("data/bundle/nama_10r_3gdp.tsv.gz"),
        ch_cantons=ancient("data/bundle/ch_cantons.csv"),
        ch_popgdp=ancient("data/bundle/je-e-21.03.02.xls"),
    output:
        country_shapes=RESOURCES + "country_shapes.geojson",
        offshore_shapes=RESOURCES + "offshore_shapes.geojson",
        europe_shape=RESOURCES + "europe_shape.geojson",
        nuts3_shapes=RESOURCES + "nuts3_shapes.geojson",
    log:
        LOGS + "build_shapes.log",
    threads: 1
    resources:
        mem_mb=1500,
    conda:
        "../envs/environment.yaml"
    script:
        "../scripts/build_shapes.py"


rule build_bus_regions:
    params:
        countries=config["countries"],
    input:
        country_shapes=RESOURCES + "country_shapes.geojson",
        offshore_shapes=RESOURCES + "offshore_shapes.geojson",
        base_network=RESOURCES + "networks/base.nc",
    output:
        regions_onshore=RESOURCES + "regions_onshore.geojson",
        regions_offshore=RESOURCES + "regions_offshore.geojson",
    log:
        LOGS + "build_bus_regions.log",
    threads: 1
    resources:
        mem_mb=1000,
    conda:
        "../envs/environment.yaml"
    script:
        "../scripts/build_bus_regions.py"


if config["enable"].get("build_cutout", False):

    ruleorder: build_cutout_year > build_cutout

    rule build_cutout:
        params:
            snapshots=config["snapshots"],
            cutouts=config["atlite"]["cutouts"],
        input:
            regions_onshore=RESOURCES + "regions_onshore.geojson",
            regions_offshore=RESOURCES + "regions_offshore.geojson",
        output:
            protected("cutouts/" + CDIR + "{cutout}.nc"),
        log:
            "logs/" + CDIR + "build_cutout/{cutout}.log",
        benchmark:
            "benchmarks/" + CDIR + "build_cutout_{cutout}"
        threads: ATLITE_NPROCESSES
        resources:
            mem_mb=ATLITE_NPROCESSES * 1000,
        conda:
            "../envs/environment.yaml"
        script:
            "../scripts/build_cutout.py"

    rule build_cutout_year:
        input:
            rules.build_cutout.input,
        output:
            protected("cutouts/" + CDIR + "{cutout}-{weather_year}.nc"),
        log:
            "logs/" + CDIR + "build_cutout/{cutout}-{weather_year}.log",
        benchmark:
            "benchmarks/" + CDIR + "build_cutout_{cutout}-{weather_year}"
        threads: ATLITE_NPROCESSES
        resources:
            mem_mb=ATLITE_NPROCESSES * 1000,
        conda:
            "../envs/environment.yaml"
        script:
            "../scripts/build_cutout.py"


if config["enable"].get("build_natura_raster", False):

    rule build_natura_raster:
        input:
            natura=ancient("data/bundle/natura/Natura2000_end2015.shp"),
            cutouts=expand("cutouts/" + CDIR + "{cutouts}.nc", **config["atlite"]),
        output:
            RESOURCES + "natura.tiff",
        resources:
            mem_mb=5000,
        log:
            LOGS + "build_natura_raster.log",
        conda:
            "../envs/environment.yaml"
        script:
            "../scripts/build_natura_raster.py"


rule build_ship_raster:
    input:
        ship_density="data/shipdensity_global.zip",
        cutouts=expand(
            "cutouts/" + CDIR + "{cutout}.nc",
            cutout=[
                config["renewable"][k]["cutout"]
                for k in config["electricity"]["renewable_carriers"]
            ],
        ),
    output:
        RESOURCES + "shipdensity_raster.tif",
    log:
        LOGS + "build_ship_raster.log",
    resources:
        mem_mb=5000,
    benchmark:
        BENCHMARKS + "build_ship_raster"
    conda:
        "../envs/environment.yaml"
    script:
        "../scripts/build_ship_raster.py"


rule build_renewable_profiles:
    params:
        renewable=config["renewable"],
    input:
        base_network=RESOURCES + "networks/base.nc",
        corine=ancient("data/bundle/corine/g250_clc06_V18_5.tif"),
        natura=lambda w: (
            RESOURCES + "natura.tiff"
            if config["renewable"][w.technology]["natura"]
            else []
        ),
        gebco=ancient(
            lambda w: (
                "data/bundle/GEBCO_2014_2D.nc"
                if config["renewable"][w.technology].get("max_depth")
                else []
            )
        ),
        ship_density=lambda w: (
            RESOURCES + "shipdensity_raster.tif"
            if "ship_threshold" in config["renewable"][w.technology].keys()
            else []
        ),
        country_shapes=RESOURCES + "country_shapes.geojson",
        offshore_shapes=RESOURCES + "offshore_shapes.geojson",
        regions=lambda w: (
            RESOURCES + "regions_onshore.geojson"
            if w.technology in ("onwind", "solar")
            else RESOURCES + "regions_offshore.geojson"
        ),
        cutout=lambda w: "cutouts/"
        + CDIR
        + config["renewable"][w.technology]["cutout"]
        + ".nc",
    output:
        profile=RESOURCES + "profile{weather_year}_{technology}.nc",
    log:
        LOGS + "build_renewable_profiles{weather_year}_{technology}.log",
    benchmark:
        BENCHMARKS + "build_renewable_profiles{weather_year}_{technology}"
    threads: ATLITE_NPROCESSES
    resources:
        mem_mb=ATLITE_NPROCESSES * 5000,
    wildcard_constraints:
        technology="(?!hydro).*",  # Any technology other than hydro
    conda:
        "../envs/environment.yaml"
    script:
        "../scripts/build_renewable_profiles.py"


rule build_monthly_prices:
    input:
        co2_price_raw="data/validation/emission-spot-primary-market-auction-report-2019-data.xls",
        fuel_price_raw="data/validation/energy-price-trends-xlsx-5619002.xlsx",
    output:
        co2_price=RESOURCES + "co2_price.csv",
        fuel_price=RESOURCES + "monthly_fuel_price.csv",
    log:
        LOGS + "build_monthly_prices.log",
    threads: 1
    resources:
        mem_mb=5000,
    conda:
        "../envs/environment.yaml"
    script:
        "../scripts/build_monthly_prices.py"


rule build_hydro_profile:
    params:
        hydro=config["renewable"]["hydro"],
        countries=config["countries"],
    input:
        country_shapes=RESOURCES + "country_shapes.geojson",
        eia_hydro_generation="data/eia_hydro_annual_generation.csv",
        eia_hydro_capacity="data/eia_hydro_annual_capacity.csv",
        era5_runoff="data/era5-annual-runoff-per-country.csv",
        cutout=f"cutouts/" + CDIR + config["renewable"]["hydro"]["cutout"] + ".nc",
    output:
        profile=RESOURCES + "profile{weather_year}_hydro.nc",
        eia_hydro=RESOURCES + "eia_hydro_annual_generation{weather_year}.csv",
    log:
        LOGS + "build_hydro_profile{weather_year}.log",
    resources:
        mem_mb=5000,
    conda:
        "../envs/environment.yaml"
    script:
        "../scripts/build_hydro_profile.py"


if config["lines"]["dynamic_line_rating"]["activate"]:

    rule build_line_rating:
        input:
            base_network=RESOURCES + "networks/base.nc",
            cutout="cutouts/"
            + CDIR
            + config["lines"]["dynamic_line_rating"]["cutout"]
            + ".nc",
        output:
            output=RESOURCES + "networks/line_rating.nc",
        log:
            LOGS + "build_line_rating.log",
        benchmark:
            BENCHMARKS + "build_line_rating"
        threads: ATLITE_NPROCESSES
        resources:
            mem_mb=ATLITE_NPROCESSES * 1000,
        conda:
            "../envs/environment.yaml"
        script:
            "../scripts/build_line_rating.py"


rule add_electricity:
    params:
        length_factor=config["lines"]["length_factor"],
        scaling_factor=config["load"]["scaling_factor"],
        countries=config["countries"],
        renewable=config["renewable"],
        electricity=config["electricity"],
        conventional=config["conventional"],
        costs=config["costs"],
    input:
        **{
            f"profile_{tech}": RESOURCES + "profile{weather_year}" + f"_{tech}.nc"
            for tech in config["electricity"]["renewable_carriers"]
        },
        **{
            f"conventional_{carrier}_{attr}": fn
            for carrier, d in config.get("conventional", {None: {}}).items()
            if carrier in config["electricity"]["conventional_carriers"]
            for attr, fn in d.items()
            if str(fn).startswith("data/")
        },
        base_network=RESOURCES + "networks/base.nc",
        line_rating=RESOURCES + "networks/line_rating.nc"
        if config["lines"]["dynamic_line_rating"]["activate"]
        else RESOURCES + "networks/base.nc",
        tech_costs=COSTS,
        regions=RESOURCES + "regions_onshore.geojson",
        powerplants=RESOURCES + "powerplants.csv",
        hydro_capacities=ancient("data/bundle/hydro_capacities.csv"),
        geth_hydro_capacities="data/geth2015_hydro_capacities.csv",
<<<<<<< HEAD
        load=RESOURCES + "load{weather_year}.csv",
=======
        unit_commitment="data/unit_commitment.csv",
        fuel_price=RESOURCES + "monthly_fuel_price.csv"
        if config["conventional"]["dynamic_fuel_price"]
        else [],
        load=RESOURCES + "load.csv",
>>>>>>> 9cc6761d
        nuts3_shapes=RESOURCES + "nuts3_shapes.geojson",
    output:
        RESOURCES + "networks/elec{weather_year}.nc",
    log:
        LOGS + "add_electricity{weather_year}.log",
    benchmark:
        BENCHMARKS + "add_electricity{weather_year}"
    threads: 1
    resources:
        mem_mb=10000,
    conda:
        "../envs/environment.yaml"
    script:
        "../scripts/add_electricity.py"


rule simplify_network:
    params:
        simplify_network=config["clustering"]["simplify_network"],
        aggregation_strategies=config["clustering"].get("aggregation_strategies", {}),
        focus_weights=config.get("focus_weights", None),
        renewable_carriers=config["electricity"]["renewable_carriers"],
        max_hours=config["electricity"]["max_hours"],
        length_factor=config["lines"]["length_factor"],
        p_max_pu=config["links"].get("p_max_pu", 1.0),
        costs=config["costs"],
    input:
        network=RESOURCES + "networks/elec{weather_year}.nc",
        tech_costs=COSTS,
        regions_onshore=RESOURCES + "regions_onshore.geojson",
        regions_offshore=RESOURCES + "regions_offshore.geojson",
    output:
        network=RESOURCES + "networks/elec{weather_year}_s{simpl}.nc",
        regions_onshore=RESOURCES
        + "regions_onshore_elec{weather_year}_s{simpl}.geojson",
        regions_offshore=RESOURCES
        + "regions_offshore_elec{weather_year}_s{simpl}.geojson",
        busmap=RESOURCES + "busmap_elec{weather_year}_s{simpl}.csv",
        connection_costs=RESOURCES + "connection_costs{weather_year}_s{simpl}.csv",
    log:
        LOGS + "simplify_network/elec{weather_year}_s{simpl}.log",
    benchmark:
        BENCHMARKS + "simplify_network/elec{weather_year}_s{simpl}"
    threads: 1
    resources:
        mem_mb=12000,
    conda:
        "../envs/environment.yaml"
    script:
        "../scripts/simplify_network.py"


rule cluster_network:
    params:
        cluster_network=config["clustering"]["cluster_network"],
        aggregation_strategies=config["clustering"].get("aggregation_strategies", {}),
        custom_busmap=config["enable"].get("custom_busmap", False),
        focus_weights=config.get("focus_weights", None),
        renewable_carriers=config["electricity"]["renewable_carriers"],
        conventional_carriers=config["electricity"].get("conventional_carriers", []),
        max_hours=config["electricity"]["max_hours"],
        length_factor=config["lines"]["length_factor"],
        costs=config["costs"],
    input:
        network=RESOURCES + "networks/elec{weather_year}_s{simpl}.nc",
        regions_onshore=RESOURCES
        + "regions_onshore_elec{weather_year}_s{simpl}.geojson",
        regions_offshore=RESOURCES
        + "regions_offshore_elec{weather_year}_s{simpl}.geojson",
        busmap=ancient(RESOURCES + "busmap_elec{weather_year}_s{simpl}.csv"),
        custom_busmap=(
            "data/custom_busmap_elec_s{simpl}_{clusters}.csv"
            if config["enable"].get("custom_busmap", False)
            else []
        ),
        tech_costs=COSTS,
    output:
        network=RESOURCES + "networks/elec{weather_year}_s{simpl}_{clusters}.nc",
        regions_onshore=RESOURCES
        + "regions_onshore_elec{weather_year}_s{simpl}_{clusters}.geojson",
        regions_offshore=RESOURCES
        + "regions_offshore_elec{weather_year}_s{simpl}_{clusters}.geojson",
        busmap=RESOURCES + "busmap_elec{weather_year}_s{simpl}_{clusters}.csv",
        linemap=RESOURCES + "linemap_elec{weather_year}_s{simpl}_{clusters}.csv",
    log:
        LOGS + "cluster_network/elec{weather_year}_s{simpl}_{clusters}.log",
    benchmark:
        BENCHMARKS + "cluster_network/elec{weather_year}_s{simpl}_{clusters}"
    threads: 1
    resources:
        mem_mb=10000,
    conda:
        "../envs/environment.yaml"
    script:
        "../scripts/cluster_network.py"


rule add_extra_components:
    params:
        extendable_carriers=config["electricity"]["extendable_carriers"],
        max_hours=config["electricity"]["max_hours"],
        costs=config["costs"],
    input:
        network=RESOURCES + "networks/elec{weather_year}_s{simpl}_{clusters}.nc",
        tech_costs=COSTS,
    output:
        RESOURCES + "networks/elec{weather_year}_s{simpl}_{clusters}_ec.nc",
    log:
        LOGS + "add_extra_components/elec{weather_year}_s{simpl}_{clusters}.log",
    benchmark:
        BENCHMARKS + "add_extra_components/elec{weather_year}_s{simpl}_{clusters}_ec"
    threads: 1
    resources:
        mem_mb=4000,
    conda:
        "../envs/environment.yaml"
    script:
        "../scripts/add_extra_components.py"


rule prepare_network:
    params:
        links=config["links"],
        lines=config["lines"],
        co2base=config["electricity"]["co2base"],
        co2limit=config["electricity"]["co2limit"],
        gaslimit=config["electricity"].get("gaslimit"),
        max_hours=config["electricity"]["max_hours"],
        costs=config["costs"],
    input:
        RESOURCES + "networks/elec{weather_year}_s{simpl}_{clusters}_ec.nc",
        tech_costs=COSTS,
        co2_price=lambda w: RESOURCES + "co2_price.csv" if "Ept" in w.opts else [],
    output:
        RESOURCES + "networks/elec{weather_year}_s{simpl}_{clusters}_ec_l{ll}_{opts}.nc",
    log:
        LOGS
        + "prepare_network/elec{weather_year}_s{simpl}_{clusters}_ec_l{ll}_{opts}.log",
    benchmark:
        (
            BENCHMARKS
            + "prepare_network/elec{weather_year}_s{simpl}_{clusters}_ec_l{ll}_{opts}"
        )
    threads: 1
    resources:
        mem_mb=4000,
    conda:
        "../envs/environment.yaml"
    script:
        "../scripts/prepare_network.py"<|MERGE_RESOLUTION|>--- conflicted
+++ resolved
@@ -390,15 +390,11 @@
         powerplants=RESOURCES + "powerplants.csv",
         hydro_capacities=ancient("data/bundle/hydro_capacities.csv"),
         geth_hydro_capacities="data/geth2015_hydro_capacities.csv",
-<<<<<<< HEAD
-        load=RESOURCES + "load{weather_year}.csv",
-=======
         unit_commitment="data/unit_commitment.csv",
         fuel_price=RESOURCES + "monthly_fuel_price.csv"
         if config["conventional"]["dynamic_fuel_price"]
         else [],
-        load=RESOURCES + "load.csv",
->>>>>>> 9cc6761d
+        load=RESOURCES + "load{weather_year}.csv",
         nuts3_shapes=RESOURCES + "nuts3_shapes.geojson",
     output:
         RESOURCES + "networks/elec{weather_year}.nc",
