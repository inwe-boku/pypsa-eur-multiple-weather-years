--- conflicted
+++ resolved
@@ -135,20 +135,6 @@
         "h2_salt_caverns_GWh_per_sqkm.geojson",
     ]
 
-<<<<<<< HEAD
-    # TODO: check which versions of eurostat to keep
-    datafolders = [
-        protected(
-            directory("data/bundle-sector/eurostat-energy_balances-june_2016_edition")
-        ),
-        protected(
-            directory("data/bundle-sector/eurostat-energy_balances-may_2018_edition")
-        ),
-        protected(directory("data/bundle-sector/jrc-idees-2015")),
-    ]
-
-=======
->>>>>>> cb5d9c43
     rule retrieve_sector_databundle:
         output:
             protected(expand("data/bundle-sector/{files}", files=datafiles)),
