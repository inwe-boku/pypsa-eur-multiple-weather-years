--- conflicted
+++ resolved
@@ -188,28 +188,18 @@
         eia_stats = approximate_missing_eia_stats(eia_stats, fn, countries)
 
     norm_year = config_hydro.get("eia_norm_year")
-<<<<<<< HEAD
     missing_years = years_in_time.difference(eia_stats.index)
     if norm_year:
         eia_stats.loc[years_in_time] = eia_stats.loc[norm_year]
     elif missing_years.any():
-=======
-    missing_years = contained_years.difference(eia_stats.index)
-    
-    
-    ## may be a bug fix?
-    if (norm_year and (contained_years.isin(eia_stats.index).all())):
-        eia_stats.loc[contained_years] = eia_stats.loc[norm_year]
-    elif (missing_years.any() and (missing_years.isin(eia_stats.index).all())):
->>>>>>> 6441ca8c
         eia_stats.loc[missing_years] = eia_stats.median()
 
     inflow = cutout.runoff(
         shapes=country_shapes,
         smooth=True,
         lower_threshold_quantile=True,
-        #normalize_using_yearly=eia_stats,
-        normalize_using_yearly=None
+        # normalize_using_yearly=eia_stats,
+        normalize_using_yearly=None,
     )
 
     if full_years_available:
