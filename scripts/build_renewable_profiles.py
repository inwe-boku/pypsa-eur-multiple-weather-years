# SPDX-FileCopyrightText: Contributors to PyPSA-Eur <https://github.com/pypsa/pypsa-eur>
#
# SPDX-License-Identifier: MIT
"""
Calculates for each clustered region the (i) installable capacity (based on
land-use from :mod:`determine_availability_matrix`), (ii) the available
generation time series (based on weather data), and (iii) the average distance
from the node for onshore wind, AC-connected offshore wind, DC-connected
offshore wind and solar PV generators.

.. note:: Hydroelectric profiles are built in script :mod:`build_hydro_profiles`.

Outputs
-------

- ``resources/profile_{technology}.nc`` with the following structure

    ===================  ====================  =========================================================
    Field                Dimensions            Description
    ===================  ====================  =========================================================
    profile              year, bus, bin, time  the per unit hourly availability factors for each bus
    -------------------  --------------------  ---------------------------------------------------------
    p_nom_max            bus, bin              maximal installable capacity at the bus (in MW)
    -------------------  --------------------  ---------------------------------------------------------
    average_distance     bus, bin              average distance of units in the region to the
                                               grid bus for onshore technologies and to the shoreline
                                               for offshore technologies (in km)
    ===================  ====================  =========================================================

    - **profile**

    .. image:: img/profile_ts.png
        :scale: 33 %
        :align: center

    - **p_nom_max**

    .. image:: img/p_nom_max_hist.png
        :scale: 33 %
        :align: center

    - **average_distance**

    .. image:: img/distance_hist.png
        :scale: 33 %
        :align: center

Description
-----------

This script functions at two main spatial resolutions: the resolution of the
clustered network regions, and the resolution of the cutout grid cells for the
weather data. Typically the weather data grid is finer than the network regions,
so we have to work out the distribution of generators across the grid cells
within each region. This is done by taking account of a combination of the
available land at each grid cell (computed in
:mod:`determine_availability_matrix`) and the capacity factor there.

Based on the availability matrix, the script first computes how much of the
technology can be installed at each cutout grid cell. To compute the layout of
generators in each clustered region, the installable potential in each grid cell
is multiplied with the capacity factor at each grid cell. This is done since we
assume more generators are installed at cells with a higher capacity factor.

Based on the average capacity factor, the potentials are further divided into a
configurable number of resource classes (bins).

.. image:: img/offwinddc-gridcell.png
    :scale: 50 %
    :align: center

.. image:: img/offwindac-gridcell.png
    :scale: 50 %
    :align: center

.. image:: img/onwind-gridcell.png
    :scale: 50 %
    :align: center

.. image:: img/solar-gridcell.png
    :scale: 50 %
    :align: center

This layout is then used to compute the generation availability time series from
the weather data cutout from ``atlite``.

The maximal installable potential for the node (`p_nom_max`) is computed by
adding up the installable potentials of the individual grid cells.
"""

import logging
import time
from itertools import product

import geopandas as gpd
import numpy as np
import pandas as pd
import xarray as xr
from _helpers import configure_logging, get_snapshots, load_cutout, set_scenario_config
from atlite.gis import ExclusionContainer
from build_shapes import _simplify_polys
from dask.distributed import Client

logger = logging.getLogger(__name__)


if __name__ == "__main__":
    if "snakemake" not in globals():
        from _helpers import mock_snakemake

        snakemake = mock_snakemake(
            "build_renewable_profiles", clusters=38, technology="offwind-ac"
        )
    configure_logging(snakemake)
    set_scenario_config(snakemake)

    nprocesses = int(snakemake.threads)
    noprogress = snakemake.config["run"].get("disable_progressbar", True)
    noprogress = noprogress or not snakemake.config["atlite"]["show_progress"]
    technology = snakemake.wildcards.technology
    params = snakemake.params.renewable[technology]
    resource = params["resource"]  # pv panel params / wind turbine params
    resource["show_progress"] = not noprogress

    tech = next(t for t in ["panel", "turbine"] if t in resource)
    models = resource[tech]
    if not isinstance(models, dict):
        models = {0: models}
    resource[tech] = models[next(iter(models))]

    correction_factor = params.get("correction_factor", 1.0)
    capacity_per_sqkm = params["capacity_per_sqkm"]

    if correction_factor != 1.0:
        logger.info(f"correction_factor is set as {correction_factor}")

    if nprocesses > 1:
        client = Client(n_workers=nprocesses, threads_per_worker=1)
    else:
        client = None

    sns = get_snapshots(snakemake.params.snapshots, snakemake.params.drop_leap_day)

    cutout = load_cutout(snakemake.input.cutout, time=sns)

    availability = xr.open_dataarray(snakemake.input.availability_matrix)

    regions = gpd.read_file(snakemake.input.distance_regions)
    # do not pull up, set_index does not work if geo dataframe is empty
    regions = regions.set_index("name").rename_axis("bus")
    if snakemake.wildcards.technology.startswith("offwind"):
        # for offshore regions, the shortest distance to the shoreline is used
        offshore_regions = availability.coords["bus"].values
        regions = regions.loc[offshore_regions]
        regions = regions.map(lambda g: _simplify_polys(g, minarea=1)).set_crs(
            regions.crs
        )
    else:
        # for onshore regions, the representative point of the region is used
        regions = regions.representative_point()
    regions = regions.geometry.to_crs(3035)
    buses = regions.index

    area = cutout.grid.to_crs(3035).area / 1e6
    area = xr.DataArray(
        area.values.reshape(cutout.shape), [cutout.coords["y"], cutout.coords["x"]]
    )

    func = getattr(cutout, resource.pop("method"))
    if client is not None:
        resource["dask_kwargs"] = {"scheduler": client}

    logger.info(
        f"Calculate average capacity factor per grid cell for technology {technology}..."
    )
    start = time.time()

    capacity_factor = correction_factor * func(capacity_factor=True, **resource)

    duration = time.time() - start
    logger.info(
        f"Completed average capacity factor calculation per grid cell for technology {technology} ({duration:2.2f}s)"
    )

    nbins = params.get("resource_classes", 1)
    logger.info(
        f"Create masks for {nbins} resource classes for technology {technology}..."
    )
    start = time.time()

    fn = snakemake.input.resource_regions
    resource_regions = gpd.read_file(fn).set_index("name").rename_axis("bus").geometry

    # indicator matrix for which cells touch which regions
    I = np.ceil(cutout.availabilitymatrix(resource_regions, ExclusionContainer()))
    cf_by_bus = capacity_factor * I.where(I > 0)

    epsilon = 1e-3
    cf_min, cf_max = (
        cf_by_bus.min(dim=["x", "y"]) - epsilon,
        cf_by_bus.max(dim=["x", "y"]) + epsilon,
    )
    normed_bins = xr.DataArray(np.linspace(0, 1, nbins + 1), dims=["bin"])
    bins = cf_min + (cf_max - cf_min) * normed_bins

    cf_by_bus_bin = cf_by_bus.expand_dims(bin=range(nbins))
    lower_edges = bins[:, :-1]
    upper_edges = bins[:, 1:]
    class_masks = (cf_by_bus_bin >= lower_edges) & (cf_by_bus_bin < upper_edges)

    if nbins == 1:
        bus_bin_mi = pd.MultiIndex.from_product(
            [resource_regions.index, [0]], names=["bus", "bin"]
        )
        class_regions = resource_regions.set_axis(bus_bin_mi)
    else:
        grid = cutout.grid.set_index(["y", "x"])
        class_regions = {}
        for bus, bin_id in product(buses, range(nbins)):
            bus_bin_mask = (
                class_masks.sel(bus=bus, bin=bin_id)
                .stack(spatial=["y", "x"])
                .to_pandas()
            )
            grid_cells = grid.loc[bus_bin_mask]
            geometry = (
                grid_cells.intersection(resource_regions.loc[bus]).union_all().buffer(0)
            )
            class_regions[(bus, bin_id)] = geometry
        class_regions = gpd.GeoSeries(class_regions, crs=4326)
        class_regions.index.names = ["bus", "bin"]
    class_regions.to_file(snakemake.output.class_regions)

    duration = time.time() - start
    logger.info(
        f"Completed resource class calculation for technology {technology} ({duration:2.2f}s)"
    )

    layout = capacity_factor * area * capacity_per_sqkm

    profiles = []
    for year, model in models.items():
        logger.info(
            f"Calculate weighted capacity factor time series for model {model} for technology {technology}..."
        )
        start = time.time()

        resource[tech] = model

        matrix = (availability * class_masks).stack(
            bus_bin=["bus", "bin"], spatial=["y", "x"]
        )

        profile = func(
            matrix=matrix,
            layout=layout,
            index=matrix.indexes["bus_bin"],
            per_unit=True,
            return_capacity=False,
            **resource,
        )
        profile = profile.unstack("bus_bin")

        dim = {"year": [year]}
        profile = profile.expand_dims(dim)

        profiles.append(profile.rename("profile"))

        duration = time.time() - start
        logger.info(
            f"Completed weighted capacity factor time series calculation for model {model} for technology {technology} ({duration:2.2f}s)"
        )

    profiles = xr.merge(profiles)

    logger.info(f"Calculating maximal capacity per bus for technology {technology}")
    p_nom_max = capacity_per_sqkm * availability * class_masks @ area

    logger.info(f"Calculate average distances for technology {technology}.")
    layoutmatrix = (layout * availability * class_masks).stack(
        bus_bin=["bus", "bin"], spatial=["y", "x"]
    )

    coords = cutout.grid.representative_point().to_crs(3035)

    average_distance = []
    bus_bins = layoutmatrix.indexes["bus_bin"]
    for bus, bin in bus_bins:
        row = layoutmatrix.sel(bus=bus, bin=bin).data
        nz_b = row != 0
        row = row[nz_b]
        co = coords[nz_b]
        distances = co.distance(regions[bus]).div(1e3)  # km
        average_distance.append((distances * (row / row.sum())).sum())

    average_distance = xr.DataArray(average_distance, [bus_bins]).unstack("bus_bin")

    ds = xr.merge(
        [
            correction_factor * profiles,
            p_nom_max.rename("p_nom_max"),
            average_distance.rename("average_distance"),
        ]
    )
    # select only buses with some capacity and minimal capacity factor
<<<<<<< HEAD
    mean_profile = ds["profile"].mean("time").max(["year", "bin"])
    sum_potential = ds["p_nom_max"].sum("bin")
=======
    mean_profile = ds["profile"].mean("time")
    
    if "year" in ds.indexes:
        mean_profile = mean_profile.max("year")
    
    print(mean_profile)
    print(ds["p_nom_max")
>>>>>>> 6441ca8c

    ds = ds.sel(
        bus=(
            (mean_profile > params.get("min_p_max_pu", 0.0))
            & (sum_potential > params.get("min_p_nom_max", 0.0))
        )
    )

    if "clip_p_max_pu" in params:
        min_p_max_pu = params["clip_p_max_pu"]
        ds["profile"] = ds["profile"].where(ds["profile"] >= min_p_max_pu, 0)

    ds.to_netcdf(snakemake.output.profile)

    if client is not None:
        client.shutdown()<|MERGE_RESOLUTION|>--- conflicted
+++ resolved
@@ -303,18 +303,15 @@
         ]
     )
     # select only buses with some capacity and minimal capacity factor
-<<<<<<< HEAD
-    mean_profile = ds["profile"].mean("time").max(["year", "bin"])
+    # mean_profile = ds["profile"].mean("time").max(["year", "bin"])
     sum_potential = ds["p_nom_max"].sum("bin")
-=======
     mean_profile = ds["profile"].mean("time")
-    
+
     if "year" in ds.indexes:
         mean_profile = mean_profile.max("year")
-    
+
     print(mean_profile)
-    print(ds["p_nom_max")
->>>>>>> 6441ca8c
+    print(ds["p_nom_max"])
 
     ds = ds.sel(
         bus=(
