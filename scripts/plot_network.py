import pypsa

import numpy as np
import pandas as pd
import matplotlib.pyplot as plt
import cartopy.crs as ccrs

from matplotlib.legend_handler import HandlerPatch
from matplotlib.patches import Circle, Ellipse

from make_summary import assign_carriers
from plot_summary import rename_techs, preferred_order
from helper import override_component_attrs

plt.style.use('ggplot')


def rename_techs_tyndp(tech):
    tech = rename_techs(tech)
    if "heat pump" in tech or "resistive heater" in tech:
        return "power-to-heat"
    elif tech in ["methanation", "hydrogen storage", "helmeth"]:
        return "power-to-gas"
    elif tech in ["OCGT", "CHP", "gas boiler"]:
        return "gas-to-power/heat"
    elif "solar" in tech:
        return "solar"
    elif tech == "Fischer-Tropsch":
        return "power-to-liquid"
    elif "offshore wind" in tech:
        return "offshore wind"
    else:
        return tech


def make_handler_map_to_scale_circles_as_in(ax, dont_resize_actively=False):
    fig = ax.get_figure()

    def axes2pt():
        return np.diff(ax.transData.transform([(0, 0), (1, 1)]), axis=0)[0] * (72. / fig.dpi)

    ellipses = []
    if not dont_resize_actively:
        def update_width_height(event):
            dist = axes2pt()
            for e, radius in ellipses:
                e.width, e.height = 2. * radius * dist
        fig.canvas.mpl_connect('resize_event', update_width_height)
        ax.callbacks.connect('xlim_changed', update_width_height)
        ax.callbacks.connect('ylim_changed', update_width_height)

    def legend_circle_handler(legend, orig_handle, xdescent, ydescent,
                              width, height, fontsize):
        w, h = 2. * orig_handle.get_radius() * axes2pt()
        e = Ellipse(xy=(0.5 * width - 0.5 * xdescent, 0.5 *
                        height - 0.5 * ydescent), width=w, height=w)
        ellipses.append((e, orig_handle.get_radius()))
        return e
    return {Circle: HandlerPatch(patch_func=legend_circle_handler)}


def make_legend_circles_for(sizes, scale=1.0, **kw):
    return [Circle((0, 0), radius=(s / scale)**0.5, **kw) for s in sizes]


def assign_location(n):
    for c in n.iterate_components(n.one_port_components | n.branch_components):
        ifind = pd.Series(c.df.index.str.find(" ", start=4), c.df.index)
        for i in ifind.value_counts().index:
            # these have already been assigned defaults
            if i == -1: continue
            names = ifind.index[ifind == i]
            c.df.loc[names, 'location'] = names.str[:i]


def plot_map(network, components=["links", "stores", "storage_units", "generators"],
             bus_size_factor=1.7e10, transmission=False):

    n = network.copy()
    assign_location(n)
    # Drop non-electric buses so they don't clutter the plot
    n.buses.drop(n.buses.index[n.buses.carrier != "AC"], inplace=True)

    costs = pd.DataFrame(index=n.buses.index)

    for comp in components:
        df_c = getattr(n, comp)
        df_c["nice_group"] = df_c.carrier.map(rename_techs_tyndp)

        attr = "e_nom_opt" if comp == "stores" else "p_nom_opt"

        costs_c = ((df_c.capital_cost * df_c[attr])
                   .groupby([df_c.location, df_c.nice_group]).sum()
                   .unstack().fillna(0.))
        costs = pd.concat([costs, costs_c], axis=1)

        print(comp, costs)

    costs = costs.groupby(costs.columns, axis=1).sum()

    costs.drop(list(costs.columns[(costs == 0.).all()]), axis=1, inplace=True)

    new_columns = (preferred_order.intersection(costs.columns)
                   .append(costs.columns.difference(preferred_order)))
    costs = costs[new_columns]

    for item in new_columns:
        if item not in snakemake.config['plotting']['tech_colors']:
            print("Warning!",item,"not in config/plotting/tech_colors")

    costs = costs.stack()  # .sort_index()

    # hack because impossible to drop buses...
    n.buses.loc["EU gas", ["x", "y"]] = n.buses.loc["DE0 0", ["x", "y"]]

    n.links.drop(n.links.index[(n.links.carrier != "DC") & (
        n.links.carrier != "B2B")], inplace=True)

    # drop non-bus
    to_drop = costs.index.levels[0].symmetric_difference(n.buses.index)
    if len(to_drop) != 0:
        print("dropping non-buses", to_drop)
        costs.drop(to_drop, level=0, inplace=True, axis=0, errors="ignore")

    # make sure they are removed from index
    costs.index = pd.MultiIndex.from_tuples(costs.index.values)

    # PDF has minimum width, so set these to zero
    line_lower_threshold = 500.
    line_upper_threshold = 1e4
    linewidth_factor = 2e3
    ac_color = "gray"
    dc_color = "m"

    if snakemake.wildcards["lv"] == "1.0":
        # should be zero
        line_widths = n.lines.s_nom_opt - n.lines.s_nom
        link_widths = n.links.p_nom_opt - n.links.p_nom
        title = "Transmission reinforcement"

        if transmission:
            line_widths = n.lines.s_nom_opt
            link_widths = n.links.p_nom_opt
            linewidth_factor = 2e3
            line_lower_threshold = 0.
            title = "Today's transmission"
    else:
        line_widths = n.lines.s_nom_opt - n.lines.s_nom_min
        link_widths = n.links.p_nom_opt - n.links.p_nom_min
        title = "Transmission reinforcement"

        if transmission:
            line_widths = n.lines.s_nom_opt
            link_widths = n.links.p_nom_opt
            title = "Total transmission"

    line_widths[line_widths < line_lower_threshold] = 0.
    link_widths[link_widths < line_lower_threshold] = 0.

    line_widths[line_widths > line_upper_threshold] = line_upper_threshold
    link_widths[link_widths > line_upper_threshold] = line_upper_threshold

    fig, ax = plt.subplots(subplot_kw={"projection": ccrs.PlateCarree()})
    fig.set_size_inches(7, 6)

    n.plot(
        bus_sizes=costs / bus_size_factor,
        bus_colors=snakemake.config['plotting']['tech_colors'],
        line_colors=ac_color,
        link_colors=dc_color,
        line_widths=line_widths / linewidth_factor,
        link_widths=link_widths / linewidth_factor,
        ax=ax,  **map_opts
    )

    handles = make_legend_circles_for(
        [5e9, 1e9],
        scale=bus_size_factor,
        facecolor="gray"
    )

    labels = ["{} bEUR/a".format(s) for s in (5, 1)]

    l2 = ax.legend(
        handles, labels,
        loc="upper left",
        bbox_to_anchor=(0.01, 1.01),
        labelspacing=1.0,
        frameon=False,
        title='System cost',
        handler_map=make_handler_map_to_scale_circles_as_in(ax)
    )

    ax.add_artist(l2)

    handles = []
    labels = []

    for s in (10, 5):
        handles.append(plt.Line2D([0], [0], color=ac_color,
                                  linewidth=s * 1e3 / linewidth_factor))
        labels.append("{} GW".format(s))

    l1_1 = ax.legend(
        handles, labels,
        loc="upper left",
        bbox_to_anchor=(0.22, 1.01),
        frameon=False,
        labelspacing=0.8,
        handletextpad=1.5,
        title=title
    )

    ax.add_artist(l1_1)

    fig.savefig(
        snakemake.output.map,
        transparent=True,
        bbox_inches="tight"
    )


def plot_h2_map(network):

    n = network.copy()
    if "H2 pipeline" not in n.links.carrier.unique():
        return

    assign_location(n)

    bus_size_factor = 1e5
    linewidth_factor = 1e4
    # MW below which not drawn
    line_lower_threshold = 1e3
    bus_color = "m"
    link_color = "c"

    # Drop non-electric buses so they don't clutter the plot
    n.buses.drop(n.buses.index[n.buses.carrier != "AC"], inplace=True)

    elec = n.links[n.links.carrier.isin(["H2 Electrolysis", "H2 Fuel Cell"])].index

<<<<<<< HEAD
    bus_sizes = n.links.loc[elec,"p_nom_opt"].groupby([n.links["bus0"], n.links.carrier]).sum() / bus_size_factor
=======
    bus_sizes = n.links.loc[elec,"p_nom_opt"].groupby(n.links.loc[elec, "bus0"]).sum() / bus_size_factor
>>>>>>> de46177e

    # make a fake MultiIndex so that area is correct for legend
    bus_sizes.rename(index=lambda x: x.replace(" H2", ""), level=0, inplace=True)

    n.links.drop(n.links.index[~n.links.carrier.str.contains("H2 pipeline")], inplace=True)

    link_widths = n.links.p_nom_opt / linewidth_factor
    link_widths[n.links.p_nom_opt < line_lower_threshold] = 0.
    link_color = n.links.carrier.map({"H2 pipeline":"red",
                                      "H2 pipeline retrofitted": "blue"})


    n.links.bus0 = n.links.bus0.str.replace(" H2", "")
    n.links.bus1 = n.links.bus1.str.replace(" H2", "")

    print(link_widths.sort_values())

    print(n.links[["bus0", "bus1"]])

    fig, ax = plt.subplots(
        figsize=(7, 6),
        subplot_kw={"projection": ccrs.PlateCarree()}
    )

<<<<<<< HEAD
    n.plot(bus_sizes=bus_sizes,
           bus_colors={"H2 Electrolysis": bus_color,
                       "H2 Fuel Cell": "slateblue"},
           link_colors=link_color,
           link_widths=link_widths,
           branch_components=["Link"],
           ax=ax,  boundaries=(-10, 30, 34, 70))
=======
    n.plot(
        bus_sizes=bus_sizes,
        bus_colors={"electrolysis": bus_color},
        link_colors=link_color,
        link_widths=link_widths,
        branch_components=["Link"],
        ax=ax,  **map_opts
    )
>>>>>>> de46177e

    handles = make_legend_circles_for(
        [50000, 10000],
        scale=bus_size_factor,
        facecolor=bus_color
    )

    labels = ["{} GW".format(s) for s in (50, 10)]

    l2 = ax.legend(
        handles, labels,
        loc="upper left",
        bbox_to_anchor=(0.01, 1.01),
        labelspacing=1.0,
        frameon=False,
        title='Electrolyzer capacity',
        handler_map=make_handler_map_to_scale_circles_as_in(ax)
    )
    
    ax.add_artist(l2)

    handles = []
    labels = []

    for s in (50, 10):
        handles.append(plt.Line2D([0], [0], color="black",
                                  linewidth=s * 1e3 / linewidth_factor))
        labels.append("{} GW".format(s))

    l1_1 = ax.legend(
        handles, labels,
        loc="upper left",
        bbox_to_anchor=(0.28, 1.01),
        frameon=False,
        labelspacing=0.8,
        handletextpad=1.5,
        title='H2 pipeline capacity'
    )

    ax.add_artist(l1_1)

    fig.savefig(
        snakemake.output.map.replace("-costs-all","-h2_network"),
        transparent=True,
        bbox_inches="tight"
    )


def plot_ch4_map(network):

    n = network.copy()

    supply_energy = get_nodal_balance().droplevel([0,1]).sort_index()

    if "Gas pipeline" not in n.links.carrier.unique():
        return

    assign_location(n)

    bus_size_factor = 1e7
    linewidth_factor = 1e4
    # MW below which not drawn
    line_lower_threshold = 5e3
    bus_color = "maroon"
    link_color = "lightcoral"

    # Drop non-electric buses so they don't clutter the plot
    n.buses.drop(n.buses.index[n.buses.carrier != "AC"], inplace=True)

    elec = n.generators[n.generators.carrier=="gas"].index
    methanation_i = n.links[n.links.carrier.isin(["helmeth", "Sabatier"])].index

    bus_sizes = n.generators_t.p.loc[:,elec].mul(n.snapshot_weightings, axis=0).sum().groupby(n.generators.loc[elec,"bus"]).sum() / bus_size_factor
    bus_sizes.rename(index=lambda x: x.replace(" gas", ""), inplace=True)
    bus_sizes = bus_sizes.reindex(n.buses.index).fillna(0)
    bus_sizes.index = pd.MultiIndex.from_product(
    [bus_sizes.index, ["fossil gas"]])

    methanation = abs(n.links_t.p1.loc[:,methanation_i].mul(n.snapshot_weightings, axis=0)).sum().groupby(n.links.loc[methanation_i,"bus1"]).sum() / bus_size_factor
    methanation = methanation.groupby(methanation.index).sum().rename(index=lambda x: x.replace(" gas", ""))
    # make a fake MultiIndex so that area is correct for legend
    methanation.index = pd.MultiIndex.from_product(
        [methanation.index, ["methanation"]])

    biogas_i = n.stores[n.stores.carrier=="biogas"].index
    biogas = n.stores_t.p.loc[:,biogas_i].mul(n.snapshot_weightings, axis=0).sum().groupby(n.stores.loc[biogas_i,"bus"]).sum() / bus_size_factor
    biogas = biogas.groupby(biogas.index).sum().rename(index=lambda x: x.replace(" biogas", ""))
    # make a fake MultiIndex so that area is correct for legend
    biogas.index = pd.MultiIndex.from_product(
        [biogas.index, ["biogas"]])

    bus_sizes = pd.concat([bus_sizes, methanation, biogas])
    bus_sizes.sort_index(inplace=True)

    n.links.drop(n.links.index[n.links.carrier != "Gas pipeline"], inplace=True)

    link_widths = n.links.p_nom_opt / linewidth_factor
    link_widths[n.links.p_nom_opt < line_lower_threshold] = 0.

    n.links.bus0 = n.links.bus0.str.replace(" gas", "")
    n.links.bus1 = n.links.bus1.str.replace(" gas", "")

    print(link_widths.sort_values())

    print(n.links[["bus0", "bus1"]])

    fig, ax = plt.subplots(subplot_kw={"projection": ccrs.PlateCarree()})

    fig.set_size_inches(7, 6)

    n.plot(bus_sizes=bus_sizes,
           bus_colors={"fossil gas": bus_color,
                       "methanation": "steelblue",
                       "biogas": "seagreen"},
           link_colors=link_color,
           link_widths=link_widths,
           branch_components=["Link"],
           ax=ax,  boundaries=(-10, 30, 34, 70))

    handles = make_legend_circles_for(
        [200, 1000], scale=bus_size_factor, facecolor=bus_color)
    labels = ["{} MW".format(s) for s in (200, 1000)]
    l2 = ax.legend(handles, labels,
                   loc="upper left", bbox_to_anchor=(0.01, 1.01),
                   labelspacing=1.0,
                   framealpha=1.,
                   title='Biomass potential',
                   handler_map=make_handler_map_to_scale_circles_as_in(ax))
    ax.add_artist(l2)

    handles = []
    labels = []

    for s in (50, 10):
        handles.append(plt.Line2D([0], [0], color=link_color,
                                  linewidth=s * 1e3 / linewidth_factor))
        labels.append("{} GW".format(s))
    l1_1 = ax.legend(handles, labels,
                     loc="upper left", bbox_to_anchor=(0.30, 1.01),
                     framealpha=1,
                     labelspacing=0.8, handletextpad=1.5,
                     title='CH4 pipeline capacity')
    ax.add_artist(l1_1)

    fig.savefig(snakemake.output.map.replace("-costs-all","-ch4_network"), transparent=True,
                bbox_inches="tight")

    ##################################################
    supply_energy.drop("Gas pipeline", level=1, inplace=True)
    supply_energy = supply_energy[abs(supply_energy)>5]
    supply_energy.rename(index=lambda x: x.replace(" gas",""), level=0, inplace=True)


    demand = supply_energy[supply_energy<0].groupby(level=[0,1]).sum()
    supply = supply_energy[supply_energy>0].groupby(level=[0,1]).sum()

    #### DEMAND #######################################
    bus_size_factor = 2e7
    bus_sizes = abs(demand) / bus_size_factor

    fig, ax = plt.subplots(subplot_kw={"projection": ccrs.PlateCarree()})

    fig.set_size_inches(7, 6)

    n.plot(bus_sizes=bus_sizes,
           bus_colors={"CHP": "r",
                       "OCGT": "wheat",
                       "SMR": "darkkhaki",
                       "SMR CC": "tan",
                       "gas boiler": "orange",
                       "gas for industry": "grey",
                       'gas for industry CC': "lightgrey"},
           link_colors=link_color,
           link_widths=link_widths,
           branch_components=["Link"],
           ax=ax,  boundaries=(-10, 30, 34, 70))

    handles = make_legend_circles_for(
        [10e6, 20e6], scale=bus_size_factor, facecolor=bus_color)
    labels = ["{} TWh".format(s) for s in (10, 20)]
    l2 = ax.legend(handles, labels,
                   loc="upper left", bbox_to_anchor=(0.01, 1.01),
                   labelspacing=1.0,
                   framealpha=1.,
                   title='CH4 demand',
                   handler_map=make_handler_map_to_scale_circles_as_in(ax))
    ax.add_artist(l2)

    handles = []
    labels = []

    for s in (50, 10):
        handles.append(plt.Line2D([0], [0], color=link_color,
                                  linewidth=s * 1e3 / linewidth_factor))
        labels.append("{} GW".format(s))
    l1_1 = ax.legend(handles, labels,
                     loc="upper left", bbox_to_anchor=(0.30, 1.01),
                     framealpha=1,
                     labelspacing=0.8, handletextpad=1.5,
                     title='CH4 pipeline capacity')
    ax.add_artist(l1_1)

    fig.savefig(snakemake.output.map.replace("-costs-all","-ch4_demand"), transparent=True,
                bbox_inches="tight")


     #### SUPPLY #######################################
    bus_size_factor = 2e7
    bus_sizes = supply / bus_size_factor

    fig, ax = plt.subplots(subplot_kw={"projection": ccrs.PlateCarree()})

    fig.set_size_inches(7, 6)

    n.plot(bus_sizes=bus_sizes,
           bus_colors={"gas": "maroon",
                       "methanation": "steelblue",
                       "helmeth": "slateblue",
                       "biogas": "seagreen"},
           link_colors=link_color,
           link_widths=link_widths,
           branch_components=["Link"],
           ax=ax,  boundaries=(-10, 30, 34, 70))

    handles = make_legend_circles_for(
        [10e6, 20e6], scale=bus_size_factor, facecolor="black")
    labels = ["{} TWh".format(s) for s in (10, 20)]
    l2 = ax.legend(handles, labels,
                   loc="upper left", bbox_to_anchor=(0.01, 1.01),
                   labelspacing=1.0,
                   framealpha=1.,
                   title='CH4 supply',
                   handler_map=make_handler_map_to_scale_circles_as_in(ax))
    ax.add_artist(l2)

    handles = []
    labels = []

    for s in (50, 10):
        handles.append(plt.Line2D([0], [0], color=link_color,
                                  linewidth=s * 1e3 / linewidth_factor))
        labels.append("{} GW".format(s))
    l1_1 = ax.legend(handles, labels,
                     loc="upper left", bbox_to_anchor=(0.30, 1.01),
                     framealpha=1,
                     labelspacing=0.8, handletextpad=1.5,
                     title='CH4 pipeline capacity')
    ax.add_artist(l1_1)

    fig.savefig(snakemake.output.map.replace("-costs-all","-ch4_supply"), transparent=True,
                bbox_inches="tight")

    ###########################################################################
    net = pd.concat([demand.groupby(level=0).sum().rename("demand"),
                     supply.groupby(level=0).sum().rename("supply")], axis=1).sum(axis=1)
    mask = net>0
    net_importer = net.mask(mask).rename("net_importer")
    net_exporter = net.mask(~mask).rename("net_exporter")

    bus_size_factor = 2e7
    linewidth_factor = 1e-1
    bus_sizes = pd.concat([abs(net_importer), net_exporter], axis=1).fillna(0).stack() / bus_size_factor

    link_widths = abs(n.links_t.p0).max().loc[n.links.index] / n.links.p_nom_opt
    link_widths /= linewidth_factor


    fig, ax = plt.subplots(subplot_kw={"projection": ccrs.PlateCarree()})

    fig.set_size_inches(7, 6)

    n.plot(bus_sizes=bus_sizes,
           bus_colors={"net_importer": "r",
                       "net_exporter": "darkgreen",
                       },
           link_colors="lightgrey",
           link_widths=link_widths,
           branch_components=["Link"],
           ax=ax,  boundaries=(-10, 30, 34, 70))

    handles = make_legend_circles_for(
        [10e6, 20e6], scale=bus_size_factor, facecolor="black")
    labels = ["{} TWh".format(s) for s in (10, 20)]
    l2 = ax.legend(handles, labels,
                   loc="upper left", bbox_to_anchor=(0.01, 1.01),
                   labelspacing=1.0,
                   framealpha=1.,
                   title='Net Import/Export',
                   handler_map=make_handler_map_to_scale_circles_as_in(ax))
    ax.add_artist(l2)

    handles = []
    labels = []

    for s in (0.5, 1):
        handles.append(plt.Line2D([0], [0], color="lightgrey",
                                  linewidth=s / linewidth_factor))
        labels.append("{} per unit".format(s))
    l1_1 = ax.legend(handles, labels,
                     loc="upper left", bbox_to_anchor=(0.30, 1.01),
                     framealpha=1,
                     labelspacing=0.8, handletextpad=1.5,
                     title='maximum used CH4 pipeline capacity')
    ax.add_artist(l1_1)

    fig.savefig(snakemake.output.map.replace("-costs-all","-ch4_net_balance"), transparent=True,
                bbox_inches="tight")

def plot_map_without(network):

    n = network.copy()
    assign_location(n)

    # Drop non-electric buses so they don't clutter the plot
    n.buses.drop(n.buses.index[n.buses.carrier != "AC"], inplace=True)

    fig, ax = plt.subplots(
        figsize=(7, 6),
        subplot_kw={"projection": ccrs.PlateCarree()}
    )

    # PDF has minimum width, so set these to zero
    line_lower_threshold = 200.
    line_upper_threshold = 1e4
    linewidth_factor = 2e3
    ac_color = "gray"
    dc_color = "m"

    # hack because impossible to drop buses...
    if "EU gas" in n.buses.index:
        n.buses.loc["EU gas", ["x", "y"]] = n.buses.loc["DE0 0", ["x", "y"]]

    to_drop = n.links.index[(n.links.carrier != "DC") & (n.links.carrier != "B2B")]
    n.links.drop(to_drop, inplace=True)

    if snakemake.wildcards["lv"] == "1.0":
        line_widths = n.lines.s_nom
        link_widths = n.links.p_nom
    else:
        line_widths = n.lines.s_nom_min
        link_widths = n.links.p_nom_min

    line_widths[line_widths < line_lower_threshold] = 0.
    link_widths[link_widths < line_lower_threshold] = 0.

    line_widths[line_widths > line_upper_threshold] = line_upper_threshold
    link_widths[link_widths > line_upper_threshold] = line_upper_threshold

    n.plot(
        bus_colors="k",
        line_colors=ac_color,
        link_colors=dc_color,
        line_widths=line_widths / linewidth_factor,
        link_widths=link_widths / linewidth_factor,
        ax=ax, **map_opts
    )

    handles = []
    labels = []

    for s in (10, 5):
        handles.append(plt.Line2D([0], [0], color=ac_color,
                                  linewidth=s * 1e3 / linewidth_factor))
        labels.append("{} GW".format(s))
    l1_1 = ax.legend(handles, labels,
                     loc="upper left", bbox_to_anchor=(0.05, 1.01),
                     frameon=False,
                     labelspacing=0.8, handletextpad=1.5,
                     title='Today\'s transmission')
    ax.add_artist(l1_1)

    fig.savefig(
        snakemake.output.today,
        transparent=True,
        bbox_inches="tight"
    )


def plot_series(network, carrier="AC", name="test"):

    n = network.copy()
    assign_location(n)
    assign_carriers(n)

    buses = n.buses.index[n.buses.carrier.str.contains(carrier)]

    supply = pd.DataFrame(index=n.snapshots)
    for c in n.iterate_components(n.branch_components):
        for i in range(2):
            supply = pd.concat((supply,
                                (-1) * c.pnl["p" + str(i)].loc[:,
                                                               c.df.index[c.df["bus" + str(i)].isin(buses)]].groupby(c.df.carrier,
                                                                                                                     axis=1).sum()),
                               axis=1)

    for c in n.iterate_components(n.one_port_components):
        comps = c.df.index[c.df.bus.isin(buses)]
        supply = pd.concat((supply, ((c.pnl["p"].loc[:, comps]).multiply(
            c.df.loc[comps, "sign"])).groupby(c.df.carrier, axis=1).sum()), axis=1)

    supply = supply.groupby(rename_techs_tyndp, axis=1).sum()

    both = supply.columns[(supply < 0.).any() & (supply > 0.).any()]

    positive_supply = supply[both]
    negative_supply = supply[both]

    positive_supply[positive_supply < 0.] = 0.
    negative_supply[negative_supply > 0.] = 0.

    supply[both] = positive_supply

    suffix = " charging"

    negative_supply.columns = negative_supply.columns + suffix

    supply = pd.concat((supply, negative_supply), axis=1)

    # 14-21.2 for flaute
    # 19-26.1 for flaute

    start = "2013-02-19"
    stop = "2013-02-26"

    threshold = 10e3

    to_drop = supply.columns[(abs(supply) < threshold).all()]

    if len(to_drop) != 0:
        print("dropping", to_drop)
        supply.drop(columns=to_drop, inplace=True)

    supply.index.name = None

    supply = supply / 1e3

    supply.rename(columns={"electricity": "electric demand",
                           "heat": "heat demand"},
                  inplace=True)
    supply.columns = supply.columns.str.replace("residential ", "")
    supply.columns = supply.columns.str.replace("services ", "")
    supply.columns = supply.columns.str.replace("urban decentral ", "decentral ")

    preferred_order = pd.Index(["electric demand",
                                "transmission lines",
                                "hydroelectricity",
                                "hydro reservoir",
                                "run of river",
                                "pumped hydro storage",
                                "CHP",
                                "onshore wind",
                                "offshore wind",
                                "solar PV",
                                "solar thermal",
                                "building retrofitting",
                                "ground heat pump",
                                "air heat pump",
                                "resistive heater",
                                "OCGT",
                                "gas boiler",
                                "gas",
                                "natural gas",
                                "methanation",
                                "hydrogen storage",
                                "battery storage",
                                "hot water storage"])

    new_columns = (preferred_order.intersection(supply.columns)
                   .append(supply.columns.difference(preferred_order)))

    supply =  supply.groupby(supply.columns, axis=1).sum()
    fig, ax = plt.subplots()
    fig.set_size_inches((8, 5))

    (supply.loc[start:stop, new_columns]
     .plot(ax=ax, kind="area", stacked=True, linewidth=0.,
           color=[snakemake.config['plotting']['tech_colors'][i.replace(suffix, "")]
                  for i in new_columns]))

    handles, labels = ax.get_legend_handles_labels()

    handles.reverse()
    labels.reverse()

    new_handles = []
    new_labels = []

    for i, item in enumerate(labels):
        if "charging" not in item:
            new_handles.append(handles[i])
            new_labels.append(labels[i])

    ax.legend(new_handles, new_labels, ncol=3, loc="upper left", frameon=False)
    ax.set_xlim([start, stop])
    ax.set_ylim([-1300, 1900])
    ax.grid(True)
    ax.set_ylabel("Power [GW]")
    fig.tight_layout()

    fig.savefig("{}{}/maps/series-{}-{}-{}-{}-{}.pdf".format(
        snakemake.config['results_dir'], snakemake.config['run'],
        snakemake.wildcards["lv"],
        carrier, start, stop, name),
        transparent=True)


<<<<<<< HEAD
def get_nodal_balance(carrier="gas"):

    bus_map = (n.buses.carrier == carrier)
    bus_map.at[""] = False
    supply_energy = pd.Series(dtype="float64")

    for c in n.iterate_components(n.one_port_components):

        items = c.df.index[c.df.bus.map(bus_map).fillna(False)]

        if len(items) == 0:
            continue

        s = round(c.pnl.p.multiply(n.snapshot_weightings,axis=0).sum().multiply(c.df['sign']).loc[items]
             .groupby([c.df.bus, c.df.carrier]).sum())
        s = pd.concat([s], keys=[c.list_name])
        s = pd.concat([s], keys=[carrier])

        supply_energy = supply_energy.reindex(s.index.union(supply_energy.index))
        supply_energy.loc[s.index] = s


    for c in n.iterate_components(n.branch_components):

        for end in [col[3:] for col in c.df.columns if col[:3] == "bus"]:

            items = c.df.index[c.df["bus" + str(end)].map(bus_map,na_action=False)]

            if len(items) == 0:
                continue

            s = ((-1)*c.pnl["p"+end][items].multiply(n.snapshot_weightings,axis=0).sum()
                .groupby([c.df.loc[items,'bus{}'.format(end)], c.df.loc[items,'carrier']]).sum())
            s.index = s.index
            s = pd.concat([s], keys=[c.list_name])
            s = pd.concat([s], keys=[carrier])

            supply_energy = supply_energy.reindex(s.index.union(supply_energy.index))

            supply_energy.loc[s.index] = s

    supply_energy = supply_energy.rename(index=lambda x: rename_techs(x), level=3)
    return supply_energy

# %%
=======
>>>>>>> de46177e
if __name__ == "__main__":
    if 'snakemake' not in globals():
        from helper import mock_snakemake
<<<<<<< HEAD
        snakemake = mock_snakemake('plot_network',
                                   network='elec', simpl='', clusters='150',
                                   lv='1.0', opts='', planning_horizons='2030',
                                   sector_opts='Co2L0-168H-T-H-B-I-solar+p3-dist1')

    n = pypsa.Network(snakemake.input.network,
                      override_component_attrs=override_component_attrs)

    plot_map(n, components=["generators", "links", "stores", "storage_units"],
             bus_size_factor=1.5e10, transmission=False)
=======
        snakemake = mock_snakemake(
            'plot_network',
            simpl='',
            clusters=48,
            lv=1.0,
            sector_opts='Co2L0-168H-T-H-B-I-solar3-dist1',
            planning_horizons=2050,
        )

    overrides = override_component_attrs(snakemake.input.overrides)
    n = pypsa.Network(snakemake.input.network, override_component_attrs=overrides)

    map_opts = snakemake.config['plotting']['map']

    plot_map(n,
        components=["generators", "links", "stores", "storage_units"],
        bus_size_factor=1.5e10,
        transmission=False
    )
>>>>>>> de46177e

    plot_h2_map(n)
    plot_ch4_map(n)
    plot_map_without(n)

    #plot_series(n, carrier="AC", name=suffix)
    #plot_series(n, carrier="heat", name=suffix)<|MERGE_RESOLUTION|>--- conflicted
+++ resolved
@@ -240,11 +240,7 @@
 
     elec = n.links[n.links.carrier.isin(["H2 Electrolysis", "H2 Fuel Cell"])].index
 
-<<<<<<< HEAD
     bus_sizes = n.links.loc[elec,"p_nom_opt"].groupby([n.links["bus0"], n.links.carrier]).sum() / bus_size_factor
-=======
-    bus_sizes = n.links.loc[elec,"p_nom_opt"].groupby(n.links.loc[elec, "bus0"]).sum() / bus_size_factor
->>>>>>> de46177e
 
     # make a fake MultiIndex so that area is correct for legend
     bus_sizes.rename(index=lambda x: x.replace(" H2", ""), level=0, inplace=True)
@@ -269,24 +265,15 @@
         subplot_kw={"projection": ccrs.PlateCarree()}
     )
 
-<<<<<<< HEAD
-    n.plot(bus_sizes=bus_sizes,
-           bus_colors={"H2 Electrolysis": bus_color,
-                       "H2 Fuel Cell": "slateblue"},
-           link_colors=link_color,
-           link_widths=link_widths,
-           branch_components=["Link"],
-           ax=ax,  boundaries=(-10, 30, 34, 70))
-=======
     n.plot(
         bus_sizes=bus_sizes,
-        bus_colors={"electrolysis": bus_color},
+        bus_colors={"H2 Electrolysis": bus_color,
+                    "H2 Fuel Cell": "slateblue"},
         link_colors=link_color,
         link_widths=link_widths,
         branch_components=["Link"],
         ax=ax,  **map_opts
     )
->>>>>>> de46177e
 
     handles = make_legend_circles_for(
         [50000, 10000],
@@ -793,7 +780,6 @@
         transparent=True)
 
 
-<<<<<<< HEAD
 def get_nodal_balance(carrier="gas"):
 
     bus_map = (n.buses.carrier == carrier)
@@ -838,24 +824,10 @@
     supply_energy = supply_energy.rename(index=lambda x: rename_techs(x), level=3)
     return supply_energy
 
-# %%
-=======
->>>>>>> de46177e
+
 if __name__ == "__main__":
     if 'snakemake' not in globals():
         from helper import mock_snakemake
-<<<<<<< HEAD
-        snakemake = mock_snakemake('plot_network',
-                                   network='elec', simpl='', clusters='150',
-                                   lv='1.0', opts='', planning_horizons='2030',
-                                   sector_opts='Co2L0-168H-T-H-B-I-solar+p3-dist1')
-
-    n = pypsa.Network(snakemake.input.network,
-                      override_component_attrs=override_component_attrs)
-
-    plot_map(n, components=["generators", "links", "stores", "storage_units"],
-             bus_size_factor=1.5e10, transmission=False)
-=======
         snakemake = mock_snakemake(
             'plot_network',
             simpl='',
@@ -875,7 +847,6 @@
         bus_size_factor=1.5e10,
         transmission=False
     )
->>>>>>> de46177e
 
     plot_h2_map(n)
     plot_ch4_map(n)
