--- conflicted
+++ resolved
@@ -66,14 +66,12 @@
 
 from add_electricity import load_costs, update_transmission_costs
 
-<<<<<<< HEAD
 from _helpers import get_country
-=======
+
 idx = pd.IndexSlice
 
 logger = logging.getLogger(__name__)
 
->>>>>>> 9048af48
 
 def add_co2limit(n, Nyears=1., factor=None):
 
