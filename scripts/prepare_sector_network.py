# -*- coding: utf-8 -*-
# SPDX-FileCopyrightText: : 2020-2023 The PyPSA-Eur Authors
#
# SPDX-License-Identifier: MIT
"""
Adds all sector-coupling components to the network, including demand and supply
technologies for the buildings, transport and industry sectors.
"""

import logging
import os
import re
from itertools import product

import networkx as nx
import numpy as np
import pandas as pd
import pypsa
import xarray as xr
from _helpers import generate_periodic_profiles, update_config_with_sector_opts
from add_electricity import calculate_annuity, sanitize_carriers
from build_energy_totals import build_co2_totals, build_eea_co2, build_eurostat_co2
from networkx.algorithms import complement
from networkx.algorithms.connectivity.edge_augmentation import k_edge_augmentation
from pypsa.geo import haversine_pts
from pypsa.io import import_components_from_dataframe
from scipy.stats import beta

logger = logging.getLogger(__name__)

from types import SimpleNamespace

spatial = SimpleNamespace()

from packaging.version import Version, parse

pd_version = parse(pd.__version__)
agg_group_kwargs = dict(numeric_only=False) if pd_version >= Version("1.3") else {}


def define_spatial(nodes, options):
    """
    Namespace for spatial.

    Parameters
    ----------
    nodes : list-like
    """
    global spatial

    spatial.nodes = nodes

    # biomass

    spatial.biomass = SimpleNamespace()

    if options.get("biomass_spatial", options["biomass_transport"]):
        spatial.biomass.nodes = nodes + " solid biomass"
        spatial.biomass.locations = nodes
        spatial.biomass.industry = nodes + " solid biomass for industry"
        spatial.biomass.industry_cc = nodes + " solid biomass for industry CC"
    else:
        spatial.biomass.nodes = ["EU solid biomass"]
        spatial.biomass.locations = ["EU"]
        spatial.biomass.industry = ["solid biomass for industry"]
        spatial.biomass.industry_cc = ["solid biomass for industry CC"]

    spatial.biomass.df = pd.DataFrame(vars(spatial.biomass), index=nodes)

    # co2

    spatial.co2 = SimpleNamespace()

    if options["co2_spatial"]:
        spatial.co2.nodes = nodes + " co2 stored"
        spatial.co2.locations = nodes
        spatial.co2.vents = nodes + " co2 vent"
        spatial.co2.process_emissions = nodes + " process emissions"
    else:
        spatial.co2.nodes = ["co2 stored"]
        spatial.co2.locations = ["EU"]
        spatial.co2.vents = ["co2 vent"]
        spatial.co2.process_emissions = ["process emissions"]

    spatial.co2.df = pd.DataFrame(vars(spatial.co2), index=nodes)

    # gas

    spatial.gas = SimpleNamespace()

    if options["gas_network"]:
        spatial.gas.nodes = nodes + " gas"
        spatial.gas.locations = nodes
        spatial.gas.biogas = nodes + " biogas"
        spatial.gas.industry = nodes + " gas for industry"
        spatial.gas.industry_cc = nodes + " gas for industry CC"
        spatial.gas.biogas_to_gas = nodes + " biogas to gas"
    else:
        spatial.gas.nodes = ["EU gas"]
        spatial.gas.locations = ["EU"]
        spatial.gas.biogas = ["EU biogas"]
        spatial.gas.industry = ["gas for industry"]
        spatial.gas.biogas_to_gas = ["EU biogas to gas"]
        if options.get("co2_spatial", options["co2network"]):
            spatial.gas.industry_cc = nodes + " gas for industry CC"
        else:
            spatial.gas.industry_cc = ["gas for industry CC"]

    spatial.gas.df = pd.DataFrame(vars(spatial.gas), index=nodes)

    # ammonia

    if options.get("ammonia"):
        spatial.ammonia = SimpleNamespace()
        if options.get("ammonia") == "regional":
            spatial.ammonia.nodes = nodes + " NH3"
            spatial.ammonia.locations = nodes
        else:
            spatial.ammonia.nodes = ["EU NH3"]
            spatial.ammonia.locations = ["EU"]

        spatial.ammonia.df = pd.DataFrame(vars(spatial.ammonia), index=nodes)

    # hydrogen
    spatial.h2 = SimpleNamespace()
    spatial.h2.nodes = nodes + " H2"
    spatial.h2.locations = nodes

    # methanol
    spatial.methanol = SimpleNamespace()
    spatial.methanol.nodes = ["EU methanol"]
    spatial.methanol.locations = ["EU"]

    # oil
    spatial.oil = SimpleNamespace()
    spatial.oil.nodes = ["EU oil"]
    spatial.oil.locations = ["EU"]

    # uranium
    spatial.uranium = SimpleNamespace()
    spatial.uranium.nodes = ["EU uranium"]
    spatial.uranium.locations = ["EU"]

    # coal
    spatial.coal = SimpleNamespace()
    spatial.coal.nodes = ["EU coal"]
    spatial.coal.locations = ["EU"]

    # lignite
    spatial.lignite = SimpleNamespace()
    spatial.lignite.nodes = ["EU lignite"]
    spatial.lignite.locations = ["EU"]

    # deep geothermal
    spatial.geothermal_heat = SimpleNamespace()
    spatial.geothermal_heat.nodes = ["EU deep geothermal"]
    spatial.geothermal_heat.locations = ["EU"]

    return spatial


from types import SimpleNamespace

spatial = SimpleNamespace()


def emission_sectors_from_opts(opts):
    sectors = ["electricity"]
    if "T" in opts:
        sectors += ["rail non-elec", "road non-elec"]
    if "H" in opts:
        sectors += ["residential non-elec", "services non-elec"]
    if "I" in opts:
        sectors += [
            "industrial non-elec",
            "industrial processes",
            "domestic aviation",
            "international aviation",
            "domestic navigation",
            "international navigation",
        ]
    if "A" in opts:
        sectors += ["agriculture"]

    return sectors


def get(item, investment_year=None):
    """
    Check whether item depends on investment year.
    """
    return item[investment_year] if isinstance(item, dict) else item


def co2_emissions_year(
    countries, input_eurostat, opts, emissions_scope, report_year, input_co2, year
):
    """
    Calculate CO2 emissions in one specific year (e.g. 1990 or 2018).
    """
    eea_co2 = build_eea_co2(input_co2, year, emissions_scope)

    # TODO: read Eurostat data from year > 2014
    # this only affects the estimation of CO2 emissions for BA, RS, AL, ME, MK
    if year > 2014:
        eurostat_co2 = build_eurostat_co2(
            input_eurostat, countries, report_year, year=2014
        )
    else:
        eurostat_co2 = build_eurostat_co2(input_eurostat, countries, report_year, year)

    co2_totals = build_co2_totals(countries, eea_co2, eurostat_co2)

    sectors = emission_sectors_from_opts(opts)

    co2_emissions = co2_totals.loc[countries, sectors].sum().sum()

    # convert MtCO2 to GtCO2
    co2_emissions *= 0.001

    return co2_emissions


# TODO: move to own rule with sector-opts wildcard?
def build_carbon_budget(o, input_eurostat, fn, emissions_scope, report_year):
    """
    Distribute carbon budget following beta or exponential transition path.
    """
    # opts?

    if "be" in o:
        # beta decay
        carbon_budget = float(o[o.find("cb") + 2 : o.find("be")])
        be = float(o[o.find("be") + 2 :])
    if "ex" in o:
        # exponential decay
        carbon_budget = float(o[o.find("cb") + 2 : o.find("ex")])
        r = float(o[o.find("ex") + 2 :])

    countries = snakemake.params.countries

    e_1990 = co2_emissions_year(
        countries,
        input_eurostat,
        opts,
        emissions_scope,
        report_year,
        input_co2,
        year=1990,
    )

    # emissions at the beginning of the path (last year available 2018)
    e_0 = co2_emissions_year(
        countries,
        input_eurostat,
        opts,
        emissions_scope,
        report_year,
        input_co2,
        year=2018,
    )

    planning_horizons = snakemake.params.planning_horizons
    t_0 = planning_horizons[0]

    if "be" in o:
        # final year in the path
        t_f = t_0 + (2 * carbon_budget / e_0).round(0)

        def beta_decay(t):
            cdf_term = (t - t_0) / (t_f - t_0)
            return (e_0 / e_1990) * (1 - beta.cdf(cdf_term, be, be))

        # emissions (relative to 1990)
        co2_cap = pd.Series({t: beta_decay(t) for t in planning_horizons}, name=o)

    if "ex" in o:
        T = carbon_budget / e_0
        m = (1 + np.sqrt(1 + r * T)) / T

        def exponential_decay(t):
            return (e_0 / e_1990) * (1 + (m + r) * (t - t_0)) * np.exp(-m * (t - t_0))

        co2_cap = pd.Series(
            {t: exponential_decay(t) for t in planning_horizons}, name=o
        )

    # TODO log in Snakefile
    csvs_folder = fn.rsplit("/", 1)[0]
    if not os.path.exists(csvs_folder):
        os.makedirs(csvs_folder)
    co2_cap.to_csv(fn, float_format="%.3f")


def add_lifetime_wind_solar(n, costs):
    """
    Add lifetime for solar and wind generators.
    """
    for carrier in ["solar", "onwind", "offwind"]:
        gen_i = n.generators.index.str.contains(carrier)
        n.generators.loc[gen_i, "lifetime"] = costs.at[carrier, "lifetime"]


def haversine(p):
    coord0 = n.buses.loc[p.bus0, ["x", "y"]].values
    coord1 = n.buses.loc[p.bus1, ["x", "y"]].values
    return 1.5 * haversine_pts(coord0, coord1)


def create_network_topology(
    n, prefix, carriers=["DC"], connector=" -> ", bidirectional=True
):
    """
    Create a network topology from transmission lines and link carrier
    selection.

    Parameters
    ----------
    n : pypsa.Network
    prefix : str
    carriers : list-like
    connector : str
    bidirectional : bool, default True
        True: one link for each connection
        False: one link for each connection and direction (back and forth)

    Returns
    -------
    pd.DataFrame with columns bus0, bus1, length, underwater_fraction
    """

    ln_attrs = ["bus0", "bus1", "length"]
    lk_attrs = ["bus0", "bus1", "length", "underwater_fraction"]
    lk_attrs = n.links.columns.intersection(lk_attrs)

    candidates = pd.concat(
        [n.lines[ln_attrs], n.links.loc[n.links.carrier.isin(carriers), lk_attrs]]
    ).fillna(0)

    # base network topology purely on location not carrier
    candidates["bus0"] = candidates.bus0.map(n.buses.location)
    candidates["bus1"] = candidates.bus1.map(n.buses.location)

    positive_order = candidates.bus0 < candidates.bus1
    candidates_p = candidates[positive_order]
    swap_buses = {"bus0": "bus1", "bus1": "bus0"}
    candidates_n = candidates[~positive_order].rename(columns=swap_buses)
    candidates = pd.concat([candidates_p, candidates_n])

    def make_index(c):
        return prefix + c.bus0 + connector + c.bus1

    topo = candidates.groupby(["bus0", "bus1"], as_index=False).mean()
    topo.index = topo.apply(make_index, axis=1)

    if not bidirectional:
        topo_reverse = topo.copy()
        topo_reverse.rename(columns=swap_buses, inplace=True)
        topo_reverse.index = topo_reverse.apply(make_index, axis=1)
        topo = pd.concat([topo, topo_reverse])

    return topo


# TODO merge issue with PyPSA-Eur
def update_wind_solar_costs(n, costs):
    """
    Update costs for wind and solar generators added with pypsa-eur to those
    cost in the planning year.
    """
    # NB: solar costs are also manipulated for rooftop
    # when distribution grid is inserted
    n.generators.loc[n.generators.carrier == "solar", "capital_cost"] = costs.at[
        "solar-utility", "fixed"
    ]

    n.generators.loc[n.generators.carrier == "onwind", "capital_cost"] = costs.at[
        "onwind", "fixed"
    ]

    # for offshore wind, need to calculated connection costs

    # assign clustered bus
    # map initial network -> simplified network
    busmap_s = pd.read_csv(snakemake.input.busmap_s, index_col=0).squeeze()
    busmap_s.index = busmap_s.index.astype(str)
    busmap_s = busmap_s.astype(str)
    # map simplified network -> clustered network
    busmap = pd.read_csv(snakemake.input.busmap, index_col=0).squeeze()
    busmap.index = busmap.index.astype(str)
    busmap = busmap.astype(str)
    # map initial network -> clustered network
    clustermaps = busmap_s.map(busmap)

    # code adapted from pypsa-eur/scripts/add_electricity.py
    for connection in ["dc", "ac"]:
        tech = "offwind-" + connection
        profile = snakemake.input["profile_offwind_" + connection]
        with xr.open_dataset(profile) as ds:
            underwater_fraction = ds["underwater_fraction"].to_pandas()
            connection_cost = (
                snakemake.params.length_factor
                * ds["average_distance"].to_pandas()
                * (
                    underwater_fraction
                    * costs.at[tech + "-connection-submarine", "fixed"]
                    + (1.0 - underwater_fraction)
                    * costs.at[tech + "-connection-underground", "fixed"]
                )
            )

            # convert to aggregated clusters with weighting
            weight = ds["weight"].to_pandas()

            # e.g. clusters == 37m means that VRE generators are left
            # at clustering of simplified network, but that they are
            # connected to 37-node network
            genmap = (
                busmap_s if snakemake.wildcards.clusters[-1:] == "m" else clustermaps
            )
            connection_cost = (connection_cost * weight).groupby(
                genmap
            ).sum() / weight.groupby(genmap).sum()

            capital_cost = (
                costs.at["offwind", "fixed"]
                + costs.at[tech + "-station", "fixed"]
                + connection_cost
            )

            logger.info(
                "Added connection cost of {:0.0f}-{:0.0f} Eur/MW/a to {}".format(
                    connection_cost[0].min(), connection_cost[0].max(), tech
                )
            )

            n.generators.loc[
                n.generators.carrier == tech, "capital_cost"
            ] = capital_cost.rename(index=lambda node: node + " " + tech)


def add_carrier_buses(n, carrier, nodes=None):
    """
    Add buses to connect e.g. coal, nuclear and oil plants.
    """
    if nodes is None:
        nodes = vars(spatial)[carrier].nodes
    location = vars(spatial)[carrier].locations

    # skip if carrier already exists
    if carrier in n.carriers.index:
        return

    if not isinstance(nodes, pd.Index):
        nodes = pd.Index(nodes)

    n.add("Carrier", carrier)

    unit = "MWh_LHV" if carrier == "gas" else "MWh_th"

    n.madd("Bus", nodes, location=location, carrier=carrier, unit=unit)

    # capital cost could be corrected to e.g. 0.2 EUR/kWh * annuity and O&M
    n.madd(
        "Store",
        nodes + " Store",
        bus=nodes,
        e_nom_extendable=True,
        e_cyclic=True,
        carrier=carrier,
        capital_cost=0.2
        * costs.at[carrier, "discount rate"],  # preliminary value to avoid zeros
    )

    n.madd(
        "Generator",
        nodes,
        bus=nodes,
        p_nom_extendable=True,
        carrier=carrier,
        marginal_cost=costs.at[carrier, "fuel"],
    )


# TODO: PyPSA-Eur merge issue
def remove_elec_base_techs(n):
    """
    Remove conventional generators (e.g. OCGT) and storage units (e.g.
    batteries and H2) from base electricity-only network, since they're added
    here differently using links.
    """
    for c in n.iterate_components(snakemake.params.pypsa_eur):
        to_keep = snakemake.params.pypsa_eur[c.name]
        to_remove = pd.Index(c.df.carrier.unique()).symmetric_difference(to_keep)
        if to_remove.empty:
            continue
        logger.info(f"Removing {c.list_name} with carrier {list(to_remove)}")
        names = c.df.index[c.df.carrier.isin(to_remove)]
        n.mremove(c.name, names)
        n.carriers.drop(to_remove, inplace=True, errors="ignore")


# TODO: PyPSA-Eur merge issue
def remove_non_electric_buses(n):
    """
    Remove buses from pypsa-eur with carriers which are not AC buses.
    """
    if to_drop := list(n.buses.query("carrier not in ['AC', 'DC']").carrier.unique()):
        logger.info(f"Drop buses from PyPSA-Eur with carrier: {to_drop}")
        n.buses = n.buses[n.buses.carrier.isin(["AC", "DC"])]


def patch_electricity_network(n):
    remove_elec_base_techs(n)
    remove_non_electric_buses(n)
    update_wind_solar_costs(n, costs)
    n.loads["carrier"] = "electricity"
    n.buses["location"] = n.buses.index
    n.buses["unit"] = "MWh_el"
    # remove trailing white space of load index until new PyPSA version after v0.18.
    n.loads.rename(lambda x: x.strip(), inplace=True)
    n.loads_t.p_set.rename(lambda x: x.strip(), axis=1, inplace=True)


def add_co2_tracking(n, options):
    # minus sign because opposite to how fossil fuels used:
    # CH4 burning puts CH4 down, atmosphere up
    n.add("Carrier", "co2", co2_emissions=-1.0)

    # this tracks CO2 in the atmosphere
    n.add("Bus", "co2 atmosphere", location="EU", carrier="co2", unit="t_co2")

    # can also be negative
    n.add(
        "Store",
        "co2 atmosphere",
        e_nom_extendable=True,
        e_min_pu=-1,
        carrier="co2",
        bus="co2 atmosphere",
    )

    # this tracks CO2 stored, e.g. underground
    n.madd(
        "Bus",
        spatial.co2.nodes,
        location=spatial.co2.locations,
        carrier="co2 stored",
        unit="t_co2",
    )

    if options["regional_co2_sequestration_potential"]["enable"]:
        upper_limit = (
            options["regional_co2_sequestration_potential"]["max_size"] * 1e3
        )  # Mt
        annualiser = options["regional_co2_sequestration_potential"]["years_of_storage"]
        e_nom_max = pd.read_csv(
            snakemake.input.sequestration_potential, index_col=0
        ).squeeze()
        e_nom_max = (
            e_nom_max.reindex(spatial.co2.locations)
            .fillna(0.0)
            .clip(upper=upper_limit)
            .mul(1e6)
            / annualiser
        )  # t
        e_nom_max = e_nom_max.rename(index=lambda x: x + " co2 stored")
    else:
        e_nom_max = np.inf

    n.madd(
        "Store",
        spatial.co2.nodes,
        e_nom_extendable=True,
        e_nom_max=e_nom_max,
        capital_cost=options["co2_sequestration_cost"],
        carrier="co2 stored",
        bus=spatial.co2.nodes,
        lifetime=options["co2_sequestration_lifetime"],
    )

    n.add("Carrier", "co2 stored")

    if options["co2_vent"]:
        n.madd(
            "Link",
            spatial.co2.vents,
            bus0=spatial.co2.nodes,
            bus1="co2 atmosphere",
            carrier="co2 vent",
            efficiency=1.0,
            p_nom_extendable=True,
        )


def add_co2_network(n, costs):
    logger.info("Adding CO2 network.")
    co2_links = create_network_topology(n, "CO2 pipeline ")

    cost_onshore = (
        (1 - co2_links.underwater_fraction)
        * costs.at["CO2 pipeline", "fixed"]
        * co2_links.length
    )
    cost_submarine = (
        co2_links.underwater_fraction
        * costs.at["CO2 submarine pipeline", "fixed"]
        * co2_links.length
    )
    capital_cost = cost_onshore + cost_submarine

    n.madd(
        "Link",
        co2_links.index,
        bus0=co2_links.bus0.values + " co2 stored",
        bus1=co2_links.bus1.values + " co2 stored",
        p_min_pu=-1,
        p_nom_extendable=True,
        length=co2_links.length.values,
        capital_cost=capital_cost.values,
        carrier="CO2 pipeline",
        lifetime=costs.at["CO2 pipeline", "lifetime"],
    )


def add_allam(n, costs):
    logger.info("Adding Allam cycle gas power plants.")

    nodes = pop_layout.index

    n.madd(
        "Link",
        nodes,
        suffix=" allam",
        bus0=spatial.gas.df.loc[nodes, "nodes"].values,
        bus1=nodes,
        bus2=spatial.co2.df.loc[nodes, "nodes"].values,
        carrier="allam",
        p_nom_extendable=True,
        # TODO: add costs to technology-data
        capital_cost=0.6 * 1.5e6 * 0.1,  # efficiency * EUR/MW * annuity
        marginal_cost=2,
        efficiency=0.6,
        efficiency2=costs.at["gas", "CO2 intensity"],
        lifetime=30.0,
    )


def add_dac(n, costs):
    heat_carriers = ["urban central heat", "services urban decentral heat"]
    heat_buses = n.buses.index[n.buses.carrier.isin(heat_carriers)]
    locations = n.buses.location[heat_buses]

    efficiency2 = -(
        costs.at["direct air capture", "electricity-input"]
        + costs.at["direct air capture", "compression-electricity-input"]
    )
    efficiency3 = -(
        costs.at["direct air capture", "heat-input"]
        - costs.at["direct air capture", "compression-heat-output"]
    )

    n.madd(
        "Link",
        heat_buses.str.replace(" heat", " DAC"),
        bus0="co2 atmosphere",
        bus1=spatial.co2.df.loc[locations, "nodes"].values,
        bus2=locations.values,
        bus3=heat_buses,
        carrier="DAC",
        capital_cost=costs.at["direct air capture", "fixed"],
        efficiency=1.0,
        efficiency2=efficiency2,
        efficiency3=efficiency3,
        p_nom_extendable=True,
        lifetime=costs.at["direct air capture", "lifetime"],
    )


def add_co2limit(n, nyears=1.0, limit=0.0):
    logger.info(f"Adding CO2 budget limit as per unit of 1990 levels of {limit}")

    countries = snakemake.params.countries

    sectors = emission_sectors_from_opts(opts)

    # convert Mt to tCO2
    co2_totals = 1e6 * pd.read_csv(snakemake.input.co2_totals_name, index_col=0)

    co2_limit = co2_totals.loc[countries, sectors].sum().sum()

    co2_limit *= limit * nyears

    n.add(
        "GlobalConstraint",
        "CO2Limit",
        carrier_attribute="co2_emissions",
        sense="<=",
        constant=co2_limit,
    )


# TODO PyPSA-Eur merge issue
def average_every_nhours(n, offset):
    logger.info(f"Resampling the network to {offset}")
    m = n.copy(with_time=False)

    snapshot_weightings = n.snapshot_weightings.resample(offset).sum()
    m.set_snapshots(snapshot_weightings.index)
    m.snapshot_weightings = snapshot_weightings

    for c in n.iterate_components():
        pnl = getattr(m, c.list_name + "_t")
        for k, df in c.pnl.items():
            if not df.empty:
                if c.list_name == "stores" and k == "e_max_pu":
                    pnl[k] = df.resample(offset).min()
                elif c.list_name == "stores" and k == "e_min_pu":
                    pnl[k] = df.resample(offset).max()
                else:
                    pnl[k] = df.resample(offset).mean()

    return m


def cycling_shift(df, steps=1):
    """
    Cyclic shift on index of pd.Series|pd.DataFrame by number of steps.
    """
    df = df.copy()
    new_index = np.roll(df.index, steps)
    df.values[:] = df.reindex(index=new_index).values
    return df


def prepare_costs(cost_file, params, nyears):
    # set all asset costs and other parameters
    costs = pd.read_csv(cost_file, index_col=[0, 1]).sort_index()

    # correct units to MW and EUR
    costs.loc[costs.unit.str.contains("/kW"), "value"] *= 1e3

    # min_count=1 is important to generate NaNs which are then filled by fillna
    costs = (
        costs.loc[:, "value"].unstack(level=1).groupby("technology").sum(min_count=1)
    )

    costs = costs.fillna(params["fill_values"])

    def annuity_factor(v):
        return calculate_annuity(v["lifetime"], v["discount rate"]) + v["FOM"] / 100

    costs["fixed"] = [
        annuity_factor(v) * v["investment"] * nyears for i, v in costs.iterrows()
    ]

    return costs


def add_generation(n, costs):
    logger.info("Adding electricity generation")

    nodes = pop_layout.index

    fallback = {"OCGT": "gas"}
    conventionals = options.get("conventional_generation", fallback)

    for generator, carrier in conventionals.items():
        carrier_nodes = vars(spatial)[carrier].nodes

        add_carrier_buses(n, carrier, carrier_nodes)

        n.madd(
            "Link",
            nodes + " " + generator,
            bus0=carrier_nodes,
            bus1=nodes,
            bus2="co2 atmosphere",
            marginal_cost=costs.at[generator, "efficiency"]
            * costs.at[generator, "VOM"],  # NB: VOM is per MWel
            capital_cost=costs.at[generator, "efficiency"]
            * costs.at[generator, "fixed"],  # NB: fixed cost is per MWel
            p_nom_extendable=True,
            carrier=generator,
            efficiency=costs.at[generator, "efficiency"],
            efficiency2=costs.at[carrier, "CO2 intensity"],
            lifetime=costs.at[generator, "lifetime"],
        )


def add_ammonia(n, costs):
    logger.info("Adding ammonia carrier with synthesis, cracking and storage")

    nodes = pop_layout.index

    cf_industry = snakemake.params.industry

    n.add("Carrier", "NH3")

    n.madd(
        "Bus", spatial.ammonia.nodes, location=spatial.ammonia.locations, carrier="NH3"
    )

    n.madd(
        "Link",
        nodes,
        suffix=" Haber-Bosch",
        bus0=nodes,
        bus1=spatial.ammonia.nodes,
        bus2=nodes + " H2",
        p_nom_extendable=True,
        carrier="Haber-Bosch",
        efficiency=1
        / (
            cf_industry["MWh_elec_per_tNH3_electrolysis"]
            / cf_industry["MWh_NH3_per_tNH3"]
        ),  # output: MW_NH3 per MW_elec
        efficiency2=-cf_industry["MWh_H2_per_tNH3_electrolysis"]
        / cf_industry["MWh_elec_per_tNH3_electrolysis"],  # input: MW_H2 per MW_elec
        capital_cost=costs.at["Haber-Bosch", "fixed"],
        lifetime=costs.at["Haber-Bosch", "lifetime"],
    )

    n.madd(
        "Link",
        nodes,
        suffix=" ammonia cracker",
        bus0=spatial.ammonia.nodes,
        bus1=nodes + " H2",
        p_nom_extendable=True,
        carrier="ammonia cracker",
        efficiency=1 / cf_industry["MWh_NH3_per_MWh_H2_cracker"],
        capital_cost=costs.at["Ammonia cracker", "fixed"]
        / cf_industry["MWh_NH3_per_MWh_H2_cracker"],  # given per MW_H2
        lifetime=costs.at["Ammonia cracker", "lifetime"],
    )

    # Ammonia Storage
    n.madd(
        "Store",
        spatial.ammonia.nodes,
        suffix=" ammonia store",
        bus=spatial.ammonia.nodes,
        e_nom_extendable=True,
        e_cyclic=True,
        carrier="ammonia store",
        capital_cost=costs.at["NH3 (l) storage tank incl. liquefaction", "fixed"],
        lifetime=costs.at["NH3 (l) storage tank incl. liquefaction", "lifetime"],
    )


def add_wave(n, wave_cost_factor):
    # TODO: handle in Snakefile
    wave_fn = "data/WindWaveWEC_GLTB.xlsx"

    # in kW
    capacity = pd.Series({"Attenuator": 750, "F2HB": 1000, "MultiPA": 600})

    # in EUR/MW
    annuity_factor = calculate_annuity(25, 0.07) + 0.03
    costs = (
        1e6
        * wave_cost_factor
        * annuity_factor
        * pd.Series({"Attenuator": 2.5, "F2HB": 2, "MultiPA": 1.5})
    )

    sheets = pd.read_excel(
        wave_fn,
        sheet_name=["FirthForth", "Hebrides"],
        usecols=["Attenuator", "F2HB", "MultiPA"],
        index_col=0,
        skiprows=[0],
        parse_dates=True,
    )

    wave = pd.concat(
        [sheets[l].divide(capacity, axis=1) for l in locations], keys=locations, axis=1
    )

    for wave_type in costs.index:
        n.add(
            "Generator",
            "Hebrides " + wave_type,
            bus="GB4 0",  # TODO this location is hardcoded
            p_nom_extendable=True,
            carrier="wave",
            capital_cost=costs[wave_type],
            p_max_pu=wave["Hebrides", wave_type],
        )


def insert_electricity_distribution_grid(n, costs):
    # TODO pop_layout?
    # TODO options?

    cost_factor = options["electricity_distribution_grid_cost_factor"]

    logger.info(
        f"Inserting electricity distribution grid with investment cost factor of {cost_factor:.2f}"
    )

    nodes = pop_layout.index

    n.madd(
        "Bus",
        nodes + " low voltage",
        location=nodes,
        carrier="low voltage",
        unit="MWh_el",
    )

    n.madd(
        "Link",
        nodes + " electricity distribution grid",
        bus0=nodes,
        bus1=nodes + " low voltage",
        p_nom_extendable=True,
        p_min_pu=-1,
        carrier="electricity distribution grid",
        efficiency=1,
        lifetime=costs.at["electricity distribution grid", "lifetime"],
        capital_cost=costs.at["electricity distribution grid", "fixed"] * cost_factor,
    )

    # this catches regular electricity load and "industry electricity" and
    # "agriculture machinery electric" and "agriculture electricity"
    loads = n.loads.index[n.loads.carrier.str.contains("electric")]
    n.loads.loc[loads, "bus"] += " low voltage"

    bevs = n.links.index[n.links.carrier == "BEV charger"]
    n.links.loc[bevs, "bus0"] += " low voltage"

    v2gs = n.links.index[n.links.carrier == "V2G"]
    n.links.loc[v2gs, "bus1"] += " low voltage"

    hps = n.links.index[n.links.carrier.str.contains("heat pump")]
    n.links.loc[hps, "bus0"] += " low voltage"

    rh = n.links.index[n.links.carrier.str.contains("resistive heater")]
    n.links.loc[rh, "bus0"] += " low voltage"

    mchp = n.links.index[n.links.carrier.str.contains("micro gas")]
    n.links.loc[mchp, "bus1"] += " low voltage"

    # set existing solar to cost of utility cost rather the 50-50 rooftop-utility
    solar = n.generators.index[n.generators.carrier == "solar"]
    n.generators.loc[solar, "capital_cost"] = costs.at["solar-utility", "fixed"]
    if snakemake.wildcards.clusters[-1:] == "m":
        simplified_pop_layout = pd.read_csv(
            snakemake.input.simplified_pop_layout, index_col=0
        )
        pop_solar = simplified_pop_layout.total.rename(index=lambda x: x + " solar")
    else:
        pop_solar = pop_layout.total.rename(index=lambda x: x + " solar")

    # add max solar rooftop potential assuming 0.1 kW/m2 and 10 m2/person,
    # i.e. 1 kW/person (population data is in thousands of people) so we get MW
    potential = 0.1 * 10 * pop_solar

    n.madd(
        "Generator",
        solar,
        suffix=" rooftop",
        bus=n.generators.loc[solar, "bus"] + " low voltage",
        carrier="solar rooftop",
        p_nom_extendable=True,
        p_nom_max=potential,
        marginal_cost=n.generators.loc[solar, "marginal_cost"],
        capital_cost=costs.at["solar-rooftop", "fixed"],
        efficiency=n.generators.loc[solar, "efficiency"],
        p_max_pu=n.generators_t.p_max_pu[solar],
        lifetime=costs.at["solar-rooftop", "lifetime"],
    )

    n.add("Carrier", "home battery")

    n.madd(
        "Bus",
        nodes + " home battery",
        location=nodes,
        carrier="home battery",
        unit="MWh_el",
    )

    n.madd(
        "Store",
        nodes + " home battery",
        bus=nodes + " home battery",
        e_cyclic=True,
        e_nom_extendable=True,
        carrier="home battery",
        capital_cost=costs.at["home battery storage", "fixed"],
        lifetime=costs.at["battery storage", "lifetime"],
    )

    n.madd(
        "Link",
        nodes + " home battery charger",
        bus0=nodes + " low voltage",
        bus1=nodes + " home battery",
        carrier="home battery charger",
        efficiency=costs.at["battery inverter", "efficiency"] ** 0.5,
        capital_cost=costs.at["home battery inverter", "fixed"],
        p_nom_extendable=True,
        lifetime=costs.at["battery inverter", "lifetime"],
    )

    n.madd(
        "Link",
        nodes + " home battery discharger",
        bus0=nodes + " home battery",
        bus1=nodes + " low voltage",
        carrier="home battery discharger",
        efficiency=costs.at["battery inverter", "efficiency"] ** 0.5,
        marginal_cost=options["marginal_cost_storage"],
        p_nom_extendable=True,
        lifetime=costs.at["battery inverter", "lifetime"],
    )


def insert_gas_distribution_costs(n, costs):
    # TODO options?

    f_costs = options["gas_distribution_grid_cost_factor"]

    logger.info(
        f"Inserting gas distribution grid with investment cost factor of {f_costs}"
    )

    capital_cost = costs.loc["electricity distribution grid"]["fixed"] * f_costs

    # gas boilers
    gas_b = n.links.index[
        n.links.carrier.str.contains("gas boiler")
        & (~n.links.carrier.str.contains("urban central"))
    ]
    n.links.loc[gas_b, "capital_cost"] += capital_cost

    # micro CHPs
    mchp = n.links.index[n.links.carrier.str.contains("micro gas")]
    n.links.loc[mchp, "capital_cost"] += capital_cost


def add_electricity_grid_connection(n, costs):
    carriers = ["onwind", "solar"]

    gens = n.generators.index[n.generators.carrier.isin(carriers)]

    n.generators.loc[gens, "capital_cost"] += costs.at[
        "electricity grid connection", "fixed"
    ]


def add_storage_and_grids(n, costs):
    logger.info("Add hydrogen storage")

    nodes = pop_layout.index

    n.add("Carrier", "H2")

    n.madd("Bus", nodes + " H2", location=nodes, carrier="H2", unit="MWh_LHV")

    n.madd(
        "Link",
        nodes + " H2 Electrolysis",
        bus1=nodes + " H2",
        bus0=nodes,
        p_nom_extendable=True,
        carrier="H2 Electrolysis",
        efficiency=costs.at["electrolysis", "efficiency"],
        capital_cost=costs.at["electrolysis", "fixed"],
        lifetime=costs.at["electrolysis", "lifetime"],
    )

    if options["hydrogen_fuel_cell"]:
        logger.info("Adding hydrogen fuel cell for re-electrification.")

        n.madd(
            "Link",
            nodes + " H2 Fuel Cell",
            bus0=nodes + " H2",
            bus1=nodes,
            p_nom_extendable=True,
            carrier="H2 Fuel Cell",
            efficiency=costs.at["fuel cell", "efficiency"],
            capital_cost=costs.at["fuel cell", "fixed"]
            * costs.at["fuel cell", "efficiency"],  # NB: fixed cost is per MWel
            lifetime=costs.at["fuel cell", "lifetime"],
        )

    if options["hydrogen_turbine"]:
        logger.info(
            "Adding hydrogen turbine for re-electrification. Assuming OCGT technology costs."
        )
        # TODO: perhaps replace with hydrogen-specific technology assumptions.

        n.madd(
            "Link",
            nodes + " H2 turbine",
            bus0=nodes + " H2",
            bus1=nodes,
            p_nom_extendable=True,
            carrier="H2 turbine",
            efficiency=costs.at["OCGT", "efficiency"],
            capital_cost=costs.at["OCGT", "fixed"]
            * costs.at["OCGT", "efficiency"],  # NB: fixed cost is per MWel
            lifetime=costs.at["OCGT", "lifetime"],
        )

    cavern_types = snakemake.params.sector["hydrogen_underground_storage_locations"]
    h2_caverns = pd.read_csv(snakemake.input.h2_cavern, index_col=0)

    if (
        not h2_caverns.empty
        and options["hydrogen_underground_storage"]
        and set(cavern_types).intersection(h2_caverns.columns)
    ):
        h2_caverns = h2_caverns[cavern_types].sum(axis=1)

        # only use sites with at least 2 TWh potential
        h2_caverns = h2_caverns[h2_caverns > 2]

        # convert TWh to MWh
        h2_caverns = h2_caverns * 1e6

        # clip at 1000 TWh for one location
        h2_caverns.clip(upper=1e9, inplace=True)

        logger.info("Add hydrogen underground storage")

        h2_capital_cost = costs.at["hydrogen storage underground", "fixed"]

        n.madd(
            "Store",
            h2_caverns.index + " H2 Store",
            bus=h2_caverns.index + " H2",
            e_nom_extendable=True,
            e_nom_max=h2_caverns.values,
            e_cyclic=True,
            carrier="H2 Store",
            capital_cost=h2_capital_cost,
            lifetime=costs.at["hydrogen storage underground", "lifetime"],
        )

    # hydrogen stored overground (where not already underground)
    h2_capital_cost = costs.at[
        "hydrogen storage tank type 1 including compressor", "fixed"
    ]
    nodes_overground = h2_caverns.index.symmetric_difference(nodes)

    n.madd(
        "Store",
        nodes_overground + " H2 Store",
        bus=nodes_overground + " H2",
        e_nom_extendable=True,
        e_cyclic=True,
        carrier="H2 Store",
        capital_cost=h2_capital_cost,
    )

    if options["gas_network"] or options["H2_retrofit"]:
        fn = snakemake.input.clustered_gas_network
        gas_pipes = pd.read_csv(fn, index_col=0)

    if options["gas_network"]:
        logger.info(
            "Add natural gas infrastructure, incl. LNG terminals, production and entry-points."
        )

        if options["H2_retrofit"]:
            gas_pipes["p_nom_max"] = gas_pipes.p_nom
            gas_pipes["p_nom_min"] = 0.0
            # 0.1 EUR/MWkm/a to prefer decommissioning to address degeneracy
            gas_pipes["capital_cost"] = 0.1 * gas_pipes.length
        else:
            gas_pipes["p_nom_max"] = np.inf
            gas_pipes["p_nom_min"] = gas_pipes.p_nom
            gas_pipes["capital_cost"] = (
                gas_pipes.length * costs.at["CH4 (g) pipeline", "fixed"]
            )

        n.madd(
            "Link",
            gas_pipes.index,
            bus0=gas_pipes.bus0 + " gas",
            bus1=gas_pipes.bus1 + " gas",
            p_min_pu=gas_pipes.p_min_pu,
            p_nom=gas_pipes.p_nom,
            p_nom_extendable=True,
            p_nom_max=gas_pipes.p_nom_max,
            p_nom_min=gas_pipes.p_nom_min,
            length=gas_pipes.length,
            capital_cost=gas_pipes.capital_cost,
            tags=gas_pipes.name,
            carrier="gas pipeline",
            lifetime=costs.at["CH4 (g) pipeline", "lifetime"],
        )

        # remove fossil generators where there is neither
        # production, LNG terminal, nor entry-point beyond system scope

        fn = snakemake.input.gas_input_nodes_simplified
        gas_input_nodes = pd.read_csv(fn, index_col=0)

        unique = gas_input_nodes.index.unique()
        gas_i = n.generators.carrier == "gas"
        internal_i = ~n.generators.bus.map(n.buses.location).isin(unique)

        remove_i = n.generators[gas_i & internal_i].index
        n.generators.drop(remove_i, inplace=True)

        p_nom = gas_input_nodes.sum(axis=1).rename(lambda x: x + " gas")
        n.generators.loc[gas_i, "p_nom_extendable"] = False
        n.generators.loc[gas_i, "p_nom"] = p_nom

        # add candidates for new gas pipelines to achieve full connectivity

        G = nx.Graph()

        gas_buses = n.buses.loc[n.buses.carrier == "gas", "location"]
        G.add_nodes_from(np.unique(gas_buses.values))

        sel = gas_pipes.p_nom > 1500
        attrs = ["bus0", "bus1", "length"]
        G.add_weighted_edges_from(gas_pipes.loc[sel, attrs].values)

        # find all complement edges
        complement_edges = pd.DataFrame(complement(G).edges, columns=["bus0", "bus1"])
        complement_edges["length"] = complement_edges.apply(haversine, axis=1)

        # apply k_edge_augmentation weighted by length of complement edges
        k_edge = options.get("gas_network_connectivity_upgrade", 3)
        if augmentation := list(
            k_edge_augmentation(G, k_edge, avail=complement_edges.values)
        ):
            new_gas_pipes = pd.DataFrame(augmentation, columns=["bus0", "bus1"])
            new_gas_pipes["length"] = new_gas_pipes.apply(haversine, axis=1)

            new_gas_pipes.index = new_gas_pipes.apply(
                lambda x: f"gas pipeline new {x.bus0} <-> {x.bus1}", axis=1
            )

            n.madd(
                "Link",
                new_gas_pipes.index,
                bus0=new_gas_pipes.bus0 + " gas",
                bus1=new_gas_pipes.bus1 + " gas",
                p_min_pu=-1,  # new gas pipes are bidirectional
                p_nom_extendable=True,
                length=new_gas_pipes.length,
                capital_cost=new_gas_pipes.length
                * costs.at["CH4 (g) pipeline", "fixed"],
                carrier="gas pipeline new",
                lifetime=costs.at["CH4 (g) pipeline", "lifetime"],
            )

    if options["H2_retrofit"]:
        logger.info("Add retrofitting options of existing CH4 pipes to H2 pipes.")

        fr = "gas pipeline"
        to = "H2 pipeline retrofitted"
        h2_pipes = gas_pipes.rename(index=lambda x: x.replace(fr, to))

        n.madd(
            "Link",
            h2_pipes.index,
            bus0=h2_pipes.bus0 + " H2",
            bus1=h2_pipes.bus1 + " H2",
            p_min_pu=-1.0,  # allow that all H2 retrofit pipelines can be used in both directions
            p_nom_max=h2_pipes.p_nom * options["H2_retrofit_capacity_per_CH4"],
            p_nom_extendable=True,
            length=h2_pipes.length,
            capital_cost=costs.at["H2 (g) pipeline repurposed", "fixed"]
            * h2_pipes.length,
            tags=h2_pipes.name,
            carrier="H2 pipeline retrofitted",
            lifetime=costs.at["H2 (g) pipeline repurposed", "lifetime"],
        )

    if options.get("H2_network", True):
        logger.info("Add options for new hydrogen pipelines.")

        h2_pipes = create_network_topology(
            n, "H2 pipeline ", carriers=["DC", "gas pipeline"]
        )

        # TODO Add efficiency losses
        n.madd(
            "Link",
            h2_pipes.index,
            bus0=h2_pipes.bus0.values + " H2",
            bus1=h2_pipes.bus1.values + " H2",
            p_min_pu=-1,
            p_nom_extendable=True,
            length=h2_pipes.length.values,
            capital_cost=costs.at["H2 (g) pipeline", "fixed"] * h2_pipes.length.values,
            carrier="H2 pipeline",
            lifetime=costs.at["H2 (g) pipeline", "lifetime"],
        )

    n.add("Carrier", "battery")

    n.madd("Bus", nodes + " battery", location=nodes, carrier="battery", unit="MWh_el")

    n.madd(
        "Store",
        nodes + " battery",
        bus=nodes + " battery",
        e_cyclic=True,
        e_nom_extendable=True,
        carrier="battery",
        capital_cost=costs.at["battery storage", "fixed"],
        lifetime=costs.at["battery storage", "lifetime"],
    )

    n.madd(
        "Link",
        nodes + " battery charger",
        bus0=nodes,
        bus1=nodes + " battery",
        carrier="battery charger",
        efficiency=costs.at["battery inverter", "efficiency"] ** 0.5,
        capital_cost=costs.at["battery inverter", "fixed"],
        p_nom_extendable=True,
        lifetime=costs.at["battery inverter", "lifetime"],
    )

    n.madd(
        "Link",
        nodes + " battery discharger",
        bus0=nodes + " battery",
        bus1=nodes,
        carrier="battery discharger",
        efficiency=costs.at["battery inverter", "efficiency"] ** 0.5,
        marginal_cost=options["marginal_cost_storage"],
        p_nom_extendable=True,
        lifetime=costs.at["battery inverter", "lifetime"],
    )

    if options["methanation"]:
        n.madd(
            "Link",
            spatial.nodes,
            suffix=" Sabatier",
            bus0=nodes + " H2",
            bus1=spatial.gas.nodes,
            bus2=spatial.co2.nodes,
            p_nom_extendable=True,
            carrier="Sabatier",
            efficiency=costs.at["methanation", "efficiency"],
            efficiency2=-costs.at["methanation", "efficiency"]
            * costs.at["gas", "CO2 intensity"],
            capital_cost=costs.at["methanation", "fixed"]
            * costs.at["methanation", "efficiency"],  # costs given per kW_gas
            lifetime=costs.at["methanation", "lifetime"],
        )

    if options["helmeth"]:
        n.madd(
            "Link",
            spatial.nodes,
            suffix=" helmeth",
            bus0=nodes,
            bus1=spatial.gas.nodes,
            bus2=spatial.co2.nodes,
            carrier="helmeth",
            p_nom_extendable=True,
            efficiency=costs.at["helmeth", "efficiency"],
            efficiency2=-costs.at["helmeth", "efficiency"]
            * costs.at["gas", "CO2 intensity"],
            capital_cost=costs.at["helmeth", "fixed"],
            lifetime=costs.at["helmeth", "lifetime"],
        )

    if options.get("coal_cc"):
        n.madd(
            "Link",
            spatial.nodes,
            suffix=" coal CC",
            bus0=spatial.coal.nodes,
            bus1=spatial.nodes,
            bus2="co2 atmosphere",
            bus3=spatial.co2.nodes,
            marginal_cost=costs.at["coal", "efficiency"]
            * costs.at["coal", "VOM"],  # NB: VOM is per MWel
            capital_cost=costs.at["coal", "efficiency"] * costs.at["coal", "fixed"]
            + costs.at["biomass CHP capture", "fixed"]
            * costs.at["coal", "CO2 intensity"],  # NB: fixed cost is per MWel
            p_nom_extendable=True,
            carrier="coal",
            efficiency=costs.at["coal", "efficiency"],
            efficiency2=costs.at["coal", "CO2 intensity"]
            * (1 - costs.at["biomass CHP capture", "capture_rate"]),
            efficiency3=costs.at["coal", "CO2 intensity"]
            * costs.at["biomass CHP capture", "capture_rate"],
            lifetime=costs.at["coal", "lifetime"],
        )

    if options["SMR_cc"]:
        n.madd(
            "Link",
            spatial.nodes,
            suffix=" SMR CC",
            bus0=spatial.gas.nodes,
            bus1=nodes + " H2",
            bus2="co2 atmosphere",
            bus3=spatial.co2.nodes,
            p_nom_extendable=True,
            carrier="SMR CC",
            efficiency=costs.at["SMR CC", "efficiency"],
            efficiency2=costs.at["gas", "CO2 intensity"] * (1 - options["cc_fraction"]),
            efficiency3=costs.at["gas", "CO2 intensity"] * options["cc_fraction"],
            capital_cost=costs.at["SMR CC", "fixed"],
            lifetime=costs.at["SMR CC", "lifetime"],
        )

    if options["SMR"]:
        n.madd(
            "Link",
            nodes + " SMR",
            bus0=spatial.gas.nodes,
            bus1=nodes + " H2",
            bus2="co2 atmosphere",
            p_nom_extendable=True,
            carrier="SMR",
            efficiency=costs.at["SMR", "efficiency"],
            efficiency2=costs.at["gas", "CO2 intensity"],
            capital_cost=costs.at["SMR", "fixed"],
            lifetime=costs.at["SMR", "lifetime"],
        )


def add_land_transport(n, costs):
    # TODO options?

    logger.info("Add land transport")
    nhours = n.snapshot_weightings.generators.sum()

    transport = pd.read_csv(
        snakemake.input.transport_demand, index_col=0, parse_dates=True
    )
    number_cars = pd.read_csv(snakemake.input.transport_data, index_col=0)[
        "number cars"
    ]
    avail_profile = pd.read_csv(
        snakemake.input.avail_profile, index_col=0, parse_dates=True
    )
    dsm_profile = pd.read_csv(
        snakemake.input.dsm_profile, index_col=0, parse_dates=True
    )

    fuel_cell_share = get(options["land_transport_fuel_cell_share"], investment_year)
    electric_share = get(options["land_transport_electric_share"], investment_year)
    ice_share = get(options["land_transport_ice_share"], investment_year)

    total_share = fuel_cell_share + electric_share + ice_share
    if total_share != 1:
        logger.warning(
            f"Total land transport shares sum up to {total_share:.2%}, corresponding to increased or decreased demand assumptions."
        )

    logger.info(f"FCEV share: {fuel_cell_share*100}%")
    logger.info(f"EV share: {electric_share*100}%")
    logger.info(f"ICEV share: {ice_share*100}%")

    nodes = pop_layout.index

    if electric_share > 0:
        n.add("Carrier", "Li ion")

        n.madd(
            "Bus",
            nodes,
            location=nodes,
            suffix=" EV battery",
            carrier="Li ion",
            unit="MWh_el",
        )

        p_set = (
            electric_share
            * (
                transport[nodes]
                + cycling_shift(transport[nodes], 1)
                + cycling_shift(transport[nodes], 2)
            )
            / 3
        )

        n.madd(
            "Load",
            nodes,
            suffix=" land transport EV",
            bus=nodes + " EV battery",
            carrier="land transport EV",
            p_set=p_set,
        )

        p_nom = number_cars * options.get("bev_charge_rate", 0.011) * electric_share

        n.madd(
            "Link",
            nodes,
            suffix=" BEV charger",
            bus0=nodes,
            bus1=nodes + " EV battery",
            p_nom=p_nom,
            carrier="BEV charger",
            p_max_pu=avail_profile[nodes],
            efficiency=options.get("bev_charge_efficiency", 0.9),
            # These were set non-zero to find LU infeasibility when availability = 0.25
            # p_nom_extendable=True,
            # p_nom_min=p_nom,
            # capital_cost=1e6,  #i.e. so high it only gets built where necessary
        )

    if electric_share > 0 and options["v2g"]:
        n.madd(
            "Link",
            nodes,
            suffix=" V2G",
            bus1=nodes,
            bus0=nodes + " EV battery",
            p_nom=p_nom,
            carrier="V2G",
            p_max_pu=avail_profile[nodes],
            efficiency=options.get("bev_charge_efficiency", 0.9),
        )

    if electric_share > 0 and options["bev_dsm"]:
        e_nom = (
            number_cars
            * options.get("bev_energy", 0.05)
            * options["bev_availability"]
            * electric_share
        )

        n.madd(
            "Store",
            nodes,
            suffix=" battery storage",
            bus=nodes + " EV battery",
            carrier="battery storage",
            e_cyclic=True,
            e_nom=e_nom,
            e_max_pu=1,
            e_min_pu=dsm_profile[nodes],
        )

    if fuel_cell_share > 0:
        n.madd(
            "Load",
            nodes,
            suffix=" land transport fuel cell",
            bus=nodes + " H2",
            carrier="land transport fuel cell",
            p_set=fuel_cell_share
            / options["transport_fuel_cell_efficiency"]
            * transport[nodes],
        )

    if ice_share > 0:
        add_carrier_buses(n, "oil")

        ice_efficiency = options["transport_internal_combustion_efficiency"]

        n.madd(
            "Load",
            nodes,
            suffix=" land transport oil",
            bus=spatial.oil.nodes,
            carrier="land transport oil",
            p_set=ice_share / ice_efficiency * transport[nodes],
        )

        co2 = (
            ice_share
            / ice_efficiency
            * transport[nodes].sum().sum()
            / nhours
            * costs.at["oil", "CO2 intensity"]
        )

        n.add(
            "Load",
            "land transport oil emissions",
            bus="co2 atmosphere",
            carrier="land transport oil emissions",
            p_set=-co2,
        )


def build_heat_demand(n):
    # copy forward the daily average heat demand into each hour, so it can be multiplied by the intraday profile
    daily_space_heat_demand = (
        xr.open_dataarray(snakemake.input.heat_demand_total)
        .to_pandas()
        .reindex(index=n.snapshots, method="ffill")
    )

    intraday_profiles = pd.read_csv(snakemake.input.heat_profile, index_col=0)

    sectors = ["residential", "services"]
    uses = ["water", "space"]

    heat_demand = {}
    electric_heat_supply = {}
    for sector, use in product(sectors, uses):
        weekday = list(intraday_profiles[f"{sector} {use} weekday"])
        weekend = list(intraday_profiles[f"{sector} {use} weekend"])
        weekly_profile = weekday * 5 + weekend * 2
        intraday_year_profile = generate_periodic_profiles(
            daily_space_heat_demand.index.tz_localize("UTC"),
            nodes=daily_space_heat_demand.columns,
            weekly_profile=weekly_profile,
        )

        if use == "space":
            heat_demand_shape = daily_space_heat_demand * intraday_year_profile
        else:
            heat_demand_shape = intraday_year_profile

        heat_demand[f"{sector} {use}"] = (
            heat_demand_shape / heat_demand_shape.sum()
        ).multiply(pop_weighted_energy_totals[f"total {sector} {use}"]) * 1e6
        electric_heat_supply[f"{sector} {use}"] = (
            heat_demand_shape / heat_demand_shape.sum()
        ).multiply(pop_weighted_energy_totals[f"electricity {sector} {use}"]) * 1e6

    heat_demand = pd.concat(heat_demand, axis=1)
    electric_heat_supply = pd.concat(electric_heat_supply, axis=1)

    # subtract from electricity load since heat demand already in heat_demand
    electric_nodes = n.loads.index[n.loads.carrier == "electricity"]
    n.loads_t.p_set[electric_nodes] = (
        n.loads_t.p_set[electric_nodes]
        - electric_heat_supply.groupby(level=1, axis=1).sum()[electric_nodes]
    )

    return heat_demand


def add_heat(n, costs):
    logger.info("Add heat sector")

    sectors = ["residential", "services"]

    heat_demand = build_heat_demand(n)

    nodes, dist_fraction, urban_fraction = create_nodes_for_heat_sector()

    # NB: must add costs of central heating afterwards (EUR 400 / kWpeak, 50a, 1% FOM from Fraunhofer ISE)

    # exogenously reduce space heat demand
    if options["reduce_space_heat_exogenously"]:
        dE = get(options["reduce_space_heat_exogenously_factor"], investment_year)
        logger.info(f"Assumed space heat reduction of {dE:.2%}")
        for sector in sectors:
            heat_demand[sector + " space"] = (1 - dE) * heat_demand[sector + " space"]

    heat_systems = [
        "residential rural",
        "services rural",
        "residential urban decentral",
        "services urban decentral",
        "urban central",
    ]

    cop = {
        "air": xr.open_dataarray(snakemake.input.cop_air_total)
        .to_pandas()
        .reindex(index=n.snapshots),
        "ground": xr.open_dataarray(snakemake.input.cop_soil_total)
        .to_pandas()
        .reindex(index=n.snapshots),
    }

    if options["solar_thermal"]:
        solar_thermal = (
            xr.open_dataarray(snakemake.input.solar_thermal_total)
            .to_pandas()
            .reindex(index=n.snapshots)
        )
        # 1e3 converts from W/m^2 to MW/(1000m^2) = kW/m^2
        solar_thermal = options["solar_cf_correction"] * solar_thermal / 1e3

    for name in heat_systems:
        name_type = "central" if name == "urban central" else "decentral"

        n.add("Carrier", name + " heat")

        n.madd(
            "Bus",
            nodes[name] + f" {name} heat",
            location=nodes[name],
            carrier=name + " heat",
            unit="MWh_th",
        )

        ## Add heat load

        for sector in sectors:
            # heat demand weighting
            if "rural" in name:
                factor = 1 - urban_fraction[nodes[name]]
            elif "urban central" in name:
                factor = dist_fraction[nodes[name]]
            elif "urban decentral" in name:
                factor = urban_fraction[nodes[name]] - dist_fraction[nodes[name]]
            else:
                raise NotImplementedError(
                    f" {name} not in " f"heat systems: {heat_systems}"
                )

            if sector in name:
                heat_load = (
                    heat_demand[[sector + " water", sector + " space"]]
                    .groupby(level=1, axis=1)
                    .sum()[nodes[name]]
                    .multiply(factor)
                )

        if name == "urban central":
            heat_load = (
                heat_demand.groupby(level=1, axis=1)
                .sum()[nodes[name]]
                .multiply(
                    factor * (1 + options["district_heating"]["district_heating_loss"])
                )
            )

        n.madd(
            "Load",
            nodes[name],
            suffix=f" {name} heat",
            bus=nodes[name] + f" {name} heat",
            carrier=name + " heat",
            p_set=heat_load,
        )

        ## Add heat pumps

        heat_pump_type = "air" if "urban" in name else "ground"

        costs_name = f"{name_type} {heat_pump_type}-sourced heat pump"
        efficiency = (
            cop[heat_pump_type][nodes[name]]
            if options["time_dep_hp_cop"]
            else costs.at[costs_name, "efficiency"]
        )

        n.madd(
            "Link",
            nodes[name],
            suffix=f" {name} {heat_pump_type} heat pump",
            bus0=nodes[name],
            bus1=nodes[name] + f" {name} heat",
            carrier=f"{name} {heat_pump_type} heat pump",
            efficiency=efficiency,
            capital_cost=costs.at[costs_name, "efficiency"]
            * costs.at[costs_name, "fixed"],
            p_nom_extendable=True,
            lifetime=costs.at[costs_name, "lifetime"],
        )

        if options["tes"]:
            n.add("Carrier", name + " water tanks")

            n.madd(
                "Bus",
                nodes[name] + f" {name} water tanks",
                location=nodes[name],
                carrier=name + " water tanks",
                unit="MWh_th",
            )

            n.madd(
                "Link",
                nodes[name] + f" {name} water tanks charger",
                bus0=nodes[name] + f" {name} heat",
                bus1=nodes[name] + f" {name} water tanks",
                efficiency=costs.at["water tank charger", "efficiency"],
                carrier=name + " water tanks charger",
                p_nom_extendable=True,
            )

            n.madd(
                "Link",
                nodes[name] + f" {name} water tanks discharger",
                bus0=nodes[name] + f" {name} water tanks",
                bus1=nodes[name] + f" {name} heat",
                carrier=name + " water tanks discharger",
                efficiency=costs.at["water tank discharger", "efficiency"],
                p_nom_extendable=True,
            )

            if isinstance(options["tes_tau"], dict):
                tes_time_constant_days = options["tes_tau"][name_type]
            else:
                logger.warning(
                    "Deprecated: a future version will require you to specify 'tes_tau' ",
                    "for 'decentral' and 'central' separately.",
                )
                tes_time_constant_days = (
                    options["tes_tau"] if name_type == "decentral" else 180.0
                )

            n.madd(
                "Store",
                nodes[name] + f" {name} water tanks",
                bus=nodes[name] + f" {name} water tanks",
                e_cyclic=True,
                e_nom_extendable=True,
                carrier=name + " water tanks",
                standing_loss=1 - np.exp(-1 / 24 / tes_time_constant_days),
                capital_cost=costs.at[name_type + " water tank storage", "fixed"],
                lifetime=costs.at[name_type + " water tank storage", "lifetime"],
            )

        if options["boilers"]:
            key = f"{name_type} resistive heater"

            n.madd(
                "Link",
                nodes[name] + f" {name} resistive heater",
                bus0=nodes[name],
                bus1=nodes[name] + f" {name} heat",
                carrier=name + " resistive heater",
                efficiency=costs.at[key, "efficiency"],
                capital_cost=costs.at[key, "efficiency"] * costs.at[key, "fixed"],
                p_nom_extendable=True,
                lifetime=costs.at[key, "lifetime"],
            )

            key = f"{name_type} gas boiler"

            n.madd(
                "Link",
                nodes[name] + f" {name} gas boiler",
                p_nom_extendable=True,
                bus0=spatial.gas.df.loc[nodes[name], "nodes"].values,
                bus1=nodes[name] + f" {name} heat",
                bus2="co2 atmosphere",
                carrier=name + " gas boiler",
                efficiency=costs.at[key, "efficiency"],
                efficiency2=costs.at["gas", "CO2 intensity"],
                capital_cost=costs.at[key, "efficiency"] * costs.at[key, "fixed"],
                lifetime=costs.at[key, "lifetime"],
            )

        if options["solar_thermal"]:
            n.add("Carrier", name + " solar thermal")

            n.madd(
                "Generator",
                nodes[name],
                suffix=f" {name} solar thermal collector",
                bus=nodes[name] + f" {name} heat",
                carrier=name + " solar thermal",
                p_nom_extendable=True,
                capital_cost=costs.at[name_type + " solar thermal", "fixed"],
                p_max_pu=solar_thermal[nodes[name]],
                lifetime=costs.at[name_type + " solar thermal", "lifetime"],
            )

        if options["chp"] and name == "urban central":
            # add gas CHP; biomass CHP is added in biomass section
            n.madd(
                "Link",
                nodes[name] + " urban central gas CHP",
                bus0=spatial.gas.df.loc[nodes[name], "nodes"].values,
                bus1=nodes[name],
                bus2=nodes[name] + " urban central heat",
                bus3="co2 atmosphere",
                carrier="urban central gas CHP",
                p_nom_extendable=True,
                capital_cost=costs.at["central gas CHP", "fixed"]
                * costs.at["central gas CHP", "efficiency"],
                marginal_cost=costs.at["central gas CHP", "VOM"],
                efficiency=costs.at["central gas CHP", "efficiency"],
                efficiency2=costs.at["central gas CHP", "efficiency"]
                / costs.at["central gas CHP", "c_b"],
                efficiency3=costs.at["gas", "CO2 intensity"],
                lifetime=costs.at["central gas CHP", "lifetime"],
            )

            n.madd(
                "Link",
                nodes[name] + " urban central gas CHP CC",
                bus0=spatial.gas.df.loc[nodes[name], "nodes"].values,
                bus1=nodes[name],
                bus2=nodes[name] + " urban central heat",
                bus3="co2 atmosphere",
                bus4=spatial.co2.df.loc[nodes[name], "nodes"].values,
                carrier="urban central gas CHP CC",
                p_nom_extendable=True,
                capital_cost=costs.at["central gas CHP", "fixed"]
                * costs.at["central gas CHP", "efficiency"]
                + costs.at["biomass CHP capture", "fixed"]
                * costs.at["gas", "CO2 intensity"],
                marginal_cost=costs.at["central gas CHP", "VOM"],
                efficiency=costs.at["central gas CHP", "efficiency"]
                - costs.at["gas", "CO2 intensity"]
                * (
                    costs.at["biomass CHP capture", "electricity-input"]
                    + costs.at["biomass CHP capture", "compression-electricity-input"]
                ),
                efficiency2=costs.at["central gas CHP", "efficiency"]
                / costs.at["central gas CHP", "c_b"]
                + costs.at["gas", "CO2 intensity"]
                * (
                    costs.at["biomass CHP capture", "heat-output"]
                    + costs.at["biomass CHP capture", "compression-heat-output"]
                    - costs.at["biomass CHP capture", "heat-input"]
                ),
                efficiency3=costs.at["gas", "CO2 intensity"]
                * (1 - costs.at["biomass CHP capture", "capture_rate"]),
                efficiency4=costs.at["gas", "CO2 intensity"]
                * costs.at["biomass CHP capture", "capture_rate"],
                lifetime=costs.at["central gas CHP", "lifetime"],
            )

        if options["chp"] and options["micro_chp"] and name != "urban central":
            n.madd(
                "Link",
                nodes[name] + f" {name} micro gas CHP",
                p_nom_extendable=True,
                bus0=spatial.gas.df.loc[nodes[name], "nodes"].values,
                bus1=nodes[name],
                bus2=nodes[name] + f" {name} heat",
                bus3="co2 atmosphere",
                carrier=name + " micro gas CHP",
                efficiency=costs.at["micro CHP", "efficiency"],
                efficiency2=costs.at["micro CHP", "efficiency-heat"],
                efficiency3=costs.at["gas", "CO2 intensity"],
                capital_cost=costs.at["micro CHP", "fixed"],
                lifetime=costs.at["micro CHP", "lifetime"],
            )

    if options["retrofitting"]["retro_endogen"]:
        logger.info("Add retrofitting endogenously")

        # resample heat demand temporal 'heat_demand_r' depending on in config
        # specified temporal resolution, to not overestimate retrofitting
        hours = list(filter(re.compile(r"^\d+h$", re.IGNORECASE).search, opts))
        if len(hours) == 0:
            hours = [n.snapshots[1] - n.snapshots[0]]
        heat_demand_r = heat_demand.resample(hours[0]).mean()

        # retrofitting data 'retro_data' with 'costs' [EUR/m^2] and heat
        # demand 'dE' [per unit of original heat demand] for each country and
        # different retrofitting strengths [additional insulation thickness in m]
        retro_data = pd.read_csv(
            snakemake.input.retro_cost,
            index_col=[0, 1],
            skipinitialspace=True,
            header=[0, 1],
        )
        # heated floor area [10^6 * m^2] per country
        floor_area = pd.read_csv(snakemake.input.floor_area, index_col=[0, 1])

        n.add("Carrier", "retrofitting")

        # share of space heat demand 'w_space' of total heat demand
        w_space = {}
        for sector in sectors:
            w_space[sector] = heat_demand_r[sector + " space"] / (
                heat_demand_r[sector + " space"] + heat_demand_r[sector + " water"]
            )
        w_space["tot"] = (
            heat_demand_r["services space"] + heat_demand_r["residential space"]
        ) / heat_demand_r.groupby(level=[1], axis=1).sum()

        for name in n.loads[
            n.loads.carrier.isin([x + " heat" for x in heat_systems])
        ].index:
            node = n.buses.loc[name, "location"]
            ct = pop_layout.loc[node, "ct"]

            # weighting 'f' depending on the size of the population at the node
            f = urban_fraction[node] if "urban" in name else (1 - urban_fraction[node])
            if f == 0:
                continue
            # get sector name ("residential"/"services"/or both "tot" for urban central)
            sec = [x if x in name else "tot" for x in sectors][0]

            # get floor aread at node and region (urban/rural) in m^2
            floor_area_node = (
                pop_layout.loc[node].fraction * floor_area.loc[ct, "value"] * 10**6
            ).loc[sec] * f
            # total heat demand at node [MWh]
            demand = n.loads_t.p_set[name].resample(hours[0]).mean()

            # space heat demand at node [MWh]
            space_heat_demand = demand * w_space[sec][node]
            # normed time profile of space heat demand 'space_pu' (values between 0-1),
            # p_max_pu/p_min_pu of retrofitting generators
            space_pu = (space_heat_demand / space_heat_demand.max()).to_frame(name=node)

            # minimum heat demand 'dE' after retrofitting in units of original heat demand (values between 0-1)
            dE = retro_data.loc[(ct, sec), ("dE")]
            # get additional energy savings 'dE_diff' between the different retrofitting strengths/generators at one node
            dE_diff = abs(dE.diff()).fillna(1 - dE.iloc[0])
            # convert costs Euro/m^2 -> Euro/MWh
            capital_cost = (
                retro_data.loc[(ct, sec), ("cost")]
                * floor_area_node
                / ((1 - dE) * space_heat_demand.max())
            )
            # number of possible retrofitting measures 'strengths' (set in list at config.yaml 'l_strength')
            # given in additional insulation thickness [m]
            # for each measure, a retrofitting generator is added at the node
            strengths = retro_data.columns.levels[1]

            # check that ambitious retrofitting has higher costs per MWh than moderate retrofitting
            if (capital_cost.diff() < 0).sum():
                logger.warning(f"Costs are not linear for {ct} {sec}")
                s = capital_cost[(capital_cost.diff() < 0)].index
                strengths = strengths.drop(s)

            # reindex normed time profile of space heat demand back to hourly resolution
            space_pu = space_pu.reindex(index=heat_demand.index).fillna(method="ffill")

            # add for each retrofitting strength a generator with heat generation profile following the profile of the heat demand
            for strength in strengths:
                n.madd(
                    "Generator",
                    [node],
                    suffix=" retrofitting " + strength + " " + name[6::],
                    bus=name,
                    carrier="retrofitting",
                    p_nom_extendable=True,
                    p_nom_max=dE_diff[strength]
                    * space_heat_demand.max(),  # maximum energy savings for this renovation strength
                    p_max_pu=space_pu,
                    p_min_pu=space_pu,
                    country=ct,
                    capital_cost=capital_cost[strength]
                    * options["retrofitting"]["cost_factor"],
                )


def create_nodes_for_heat_sector():
    # TODO pop_layout

    # rural are areas with low heating density and individual heating
    # urban are areas with high heating density
    # urban can be split into district heating (central) and individual heating (decentral)

    ct_urban = pop_layout.urban.groupby(pop_layout.ct).sum()
    # distribution of urban population within a country
    pop_layout["urban_ct_fraction"] = pop_layout.urban / pop_layout.ct.map(ct_urban.get)

    sectors = ["residential", "services"]

    nodes = {}
    urban_fraction = pop_layout.urban / pop_layout[["rural", "urban"]].sum(axis=1)

    for sector in sectors:
        nodes[sector + " rural"] = pop_layout.index
        nodes[sector + " urban decentral"] = pop_layout.index

    district_heat_share = pop_weighted_energy_totals["district heat share"]

    # maximum potential of urban demand covered by district heating
    central_fraction = options["district_heating"]["potential"]
    # district heating share at each node
    dist_fraction_node = (
        district_heat_share * pop_layout["urban_ct_fraction"] / pop_layout["fraction"]
    )
    nodes["urban central"] = dist_fraction_node.index
    # if district heating share larger than urban fraction -> set urban
    # fraction to district heating share
    urban_fraction = pd.concat([urban_fraction, dist_fraction_node], axis=1).max(axis=1)
    # difference of max potential and today's share of district heating
    diff = (urban_fraction * central_fraction) - dist_fraction_node
    progress = get(options["district_heating"]["progress"], investment_year)
    dist_fraction_node += diff * progress
    logger.info(
        f"Increase district heating share by a progress factor of {progress:.2%} "
        f"resulting in new average share of {dist_fraction_node.mean():.2%}"
    )

    return nodes, dist_fraction_node, urban_fraction


def add_biomass(n, costs):
    logger.info("Add biomass")

    biomass_potentials = pd.read_csv(snakemake.input.biomass_potentials, index_col=0)

    # need to aggregate potentials if gas not nodally resolved
    if options["gas_network"]:
        biogas_potentials_spatial = biomass_potentials["biogas"].rename(
            index=lambda x: x + " biogas"
        )
    else:
        biogas_potentials_spatial = biomass_potentials["biogas"].sum()

    if options.get("biomass_spatial", options["biomass_transport"]):
        solid_biomass_potentials_spatial = biomass_potentials["solid biomass"].rename(
            index=lambda x: x + " solid biomass"
        )
    else:
        solid_biomass_potentials_spatial = biomass_potentials["solid biomass"].sum()

    n.add("Carrier", "biogas")
    n.add("Carrier", "solid biomass")

    n.madd(
        "Bus",
        spatial.gas.biogas,
        location=spatial.gas.locations,
        carrier="biogas",
        unit="MWh_LHV",
    )

    n.madd(
        "Bus",
        spatial.biomass.nodes,
        location=spatial.biomass.locations,
        carrier="solid biomass",
        unit="MWh_LHV",
    )

    n.madd(
        "Store",
        spatial.gas.biogas,
        bus=spatial.gas.biogas,
        carrier="biogas",
        e_nom=biogas_potentials_spatial,
        marginal_cost=costs.at["biogas", "fuel"],
        e_initial=biogas_potentials_spatial,
    )

    n.madd(
        "Store",
        spatial.biomass.nodes,
        bus=spatial.biomass.nodes,
        carrier="solid biomass",
        e_nom=solid_biomass_potentials_spatial,
        marginal_cost=costs.at["solid biomass", "fuel"],
        e_initial=solid_biomass_potentials_spatial,
    )

    n.madd(
        "Link",
        spatial.gas.biogas_to_gas,
        bus0=spatial.gas.biogas,
        bus1=spatial.gas.nodes,
        bus2="co2 atmosphere",
        carrier="biogas to gas",
        capital_cost=costs.loc["biogas upgrading", "fixed"],
        marginal_cost=costs.loc["biogas upgrading", "VOM"],
        efficiency2=-costs.at["gas", "CO2 intensity"],
        p_nom_extendable=True,
    )

    if options["biomass_transport"]:
        # add biomass transport
        transport_costs = pd.read_csv(
            snakemake.input.biomass_transport_costs, index_col=0
        )
        transport_costs = transport_costs.squeeze()
        biomass_transport = create_network_topology(
            n, "biomass transport ", bidirectional=False
        )

        # costs
        bus0_costs = biomass_transport.bus0.apply(lambda x: transport_costs[x[:2]])
        bus1_costs = biomass_transport.bus1.apply(lambda x: transport_costs[x[:2]])
        biomass_transport["costs"] = pd.concat([bus0_costs, bus1_costs], axis=1).mean(
            axis=1
        )

        n.madd(
            "Link",
            biomass_transport.index,
            bus0=biomass_transport.bus0 + " solid biomass",
            bus1=biomass_transport.bus1 + " solid biomass",
            p_nom_extendable=False,
            p_nom=5e4,
            length=biomass_transport.length.values,
            marginal_cost=biomass_transport.costs * biomass_transport.length.values,
            carrier="solid biomass transport",
        )

    elif options["biomass_spatial"]:
        # add artificial biomass generators at nodes which include transport costs
        transport_costs = pd.read_csv(
            snakemake.input.biomass_transport_costs, index_col=0
        )
        transport_costs = transport_costs.squeeze()
        bus_transport_costs = spatial.biomass.nodes.to_series().apply(
            lambda x: transport_costs[x[:2]]
        )
        average_distance = 200  # km #TODO: validate this assumption

        n.madd(
            "Generator",
            spatial.biomass.nodes,
            bus=spatial.biomass.nodes,
            carrier="solid biomass",
            p_nom=10000,
            marginal_cost=costs.at["solid biomass", "fuel"]
            + bus_transport_costs * average_distance,
        )

    # AC buses with district heating
    urban_central = n.buses.index[n.buses.carrier == "urban central heat"]
    if not urban_central.empty and options["chp"]:
        urban_central = urban_central.str[: -len(" urban central heat")]

        key = "central solid biomass CHP"

        n.madd(
            "Link",
            urban_central + " urban central solid biomass CHP",
            bus0=spatial.biomass.df.loc[urban_central, "nodes"].values,
            bus1=urban_central,
            bus2=urban_central + " urban central heat",
            carrier="urban central solid biomass CHP",
            p_nom_extendable=True,
            capital_cost=costs.at[key, "fixed"] * costs.at[key, "efficiency"],
            marginal_cost=costs.at[key, "VOM"],
            efficiency=costs.at[key, "efficiency"],
            efficiency2=costs.at[key, "efficiency-heat"],
            lifetime=costs.at[key, "lifetime"],
        )

        n.madd(
            "Link",
            urban_central + " urban central solid biomass CHP CC",
            bus0=spatial.biomass.df.loc[urban_central, "nodes"].values,
            bus1=urban_central,
            bus2=urban_central + " urban central heat",
            bus3="co2 atmosphere",
            bus4=spatial.co2.df.loc[urban_central, "nodes"].values,
            carrier="urban central solid biomass CHP CC",
            p_nom_extendable=True,
            capital_cost=costs.at[key, "fixed"] * costs.at[key, "efficiency"]
            + costs.at["biomass CHP capture", "fixed"]
            * costs.at["solid biomass", "CO2 intensity"],
            marginal_cost=costs.at[key, "VOM"],
            efficiency=costs.at[key, "efficiency"]
            - costs.at["solid biomass", "CO2 intensity"]
            * (
                costs.at["biomass CHP capture", "electricity-input"]
                + costs.at["biomass CHP capture", "compression-electricity-input"]
            ),
            efficiency2=costs.at[key, "efficiency-heat"]
            + costs.at["solid biomass", "CO2 intensity"]
            * (
                costs.at["biomass CHP capture", "heat-output"]
                + costs.at["biomass CHP capture", "compression-heat-output"]
                - costs.at["biomass CHP capture", "heat-input"]
            ),
            efficiency3=-costs.at["solid biomass", "CO2 intensity"]
            * costs.at["biomass CHP capture", "capture_rate"],
            efficiency4=costs.at["solid biomass", "CO2 intensity"]
            * costs.at["biomass CHP capture", "capture_rate"],
            lifetime=costs.at[key, "lifetime"],
        )

    if options["biomass_boiler"]:
        # TODO: Add surcharge for pellets
        nodes_heat = create_nodes_for_heat_sector()[0]
        for name in [
            "residential rural",
            "services rural",
            "residential urban decentral",
            "services urban decentral",
        ]:
            n.madd(
                "Link",
                nodes_heat[name] + f" {name} biomass boiler",
                p_nom_extendable=True,
                bus0=spatial.biomass.df.loc[nodes_heat[name], "nodes"].values,
                bus1=nodes_heat[name] + f" {name} heat",
                carrier=name + " biomass boiler",
                efficiency=costs.at["biomass boiler", "efficiency"],
                capital_cost=costs.at["biomass boiler", "efficiency"]
                * costs.at["biomass boiler", "fixed"],
                lifetime=costs.at["biomass boiler", "lifetime"],
            )

    # Solid biomass to liquid fuel
    if options["biomass_to_liquid"]:
        n.madd(
            "Link",
            spatial.biomass.nodes,
            suffix=" biomass to liquid",
            bus0=spatial.biomass.nodes,
            bus1=spatial.oil.nodes,
            bus2="co2 atmosphere",
            carrier="biomass to liquid",
            lifetime=costs.at["BtL", "lifetime"],
            efficiency=costs.at["BtL", "efficiency"],
            efficiency2=-costs.at["solid biomass", "CO2 intensity"]
            + costs.at["BtL", "CO2 stored"],
            p_nom_extendable=True,
            capital_cost=costs.at["BtL", "fixed"],
            marginal_cost=costs.at["BtL", "efficiency"] * costs.loc["BtL", "VOM"],
        )

        # TODO: Update with energy penalty
        n.madd(
            "Link",
            spatial.biomass.nodes,
            suffix=" biomass to liquid CC",
            bus0=spatial.biomass.nodes,
            bus1=spatial.oil.nodes,
            bus2="co2 atmosphere",
            bus3=spatial.co2.nodes,
            carrier="biomass to liquid",
            lifetime=costs.at["BtL", "lifetime"],
            efficiency=costs.at["BtL", "efficiency"],
            efficiency2=-costs.at["solid biomass", "CO2 intensity"]
            + costs.at["BtL", "CO2 stored"] * (1 - costs.at["BtL", "capture rate"]),
            efficiency3=costs.at["BtL", "CO2 stored"] * costs.at["BtL", "capture rate"],
            p_nom_extendable=True,
            capital_cost=costs.at["BtL", "fixed"]
            + costs.at["biomass CHP capture", "fixed"] * costs.at["BtL", "CO2 stored"],
            marginal_cost=costs.at["BtL", "efficiency"] * costs.loc["BtL", "VOM"],
        )

    # BioSNG from solid biomass
    if options["biosng"]:
        n.madd(
            "Link",
            spatial.biomass.nodes,
            suffix=" solid biomass to gas",
            bus0=spatial.biomass.nodes,
            bus1=spatial.gas.nodes,
            bus3="co2 atmosphere",
            carrier="BioSNG",
            lifetime=costs.at["BioSNG", "lifetime"],
            efficiency=costs.at["BioSNG", "efficiency"],
            efficiency3=-costs.at["solid biomass", "CO2 intensity"]
            + costs.at["BioSNG", "CO2 stored"],
            p_nom_extendable=True,
            capital_cost=costs.at["BioSNG", "fixed"],
            marginal_cost=costs.at["BioSNG", "efficiency"] * costs.loc["BioSNG", "VOM"],
        )

        # TODO: Update with energy penalty for CC
        n.madd(
            "Link",
            spatial.biomass.nodes,
            suffix=" solid biomass to gas CC",
            bus0=spatial.biomass.nodes,
            bus1=spatial.gas.nodes,
            bus2=spatial.co2.nodes,
            bus3="co2 atmosphere",
            carrier="BioSNG",
            lifetime=costs.at["BioSNG", "lifetime"],
            efficiency=costs.at["BioSNG", "efficiency"],
            efficiency2=costs.at["BioSNG", "CO2 stored"]
            * costs.at["BioSNG", "capture rate"],
            efficiency3=-costs.at["solid biomass", "CO2 intensity"]
            + costs.at["BioSNG", "CO2 stored"]
            * (1 - costs.at["BioSNG", "capture rate"]),
            p_nom_extendable=True,
            capital_cost=costs.at["BioSNG", "fixed"]
            + costs.at["biomass CHP capture", "fixed"]
            * costs.at["BioSNG", "CO2 stored"],
            marginal_cost=costs.at["BioSNG", "efficiency"] * costs.loc["BioSNG", "VOM"],
        )


def add_industry(n, costs):
    logger.info("Add industrial demand")

    nodes = pop_layout.index
    nhours = n.snapshot_weightings.generators.sum()
    nyears = nhours / 8760

    # 1e6 to convert TWh to MWh
    industrial_demand = (
        pd.read_csv(snakemake.input.industrial_demand, index_col=0) * 1e6
    ) * nyears

    n.madd(
        "Bus",
        spatial.biomass.industry,
        location=spatial.biomass.locations,
        carrier="solid biomass for industry",
        unit="MWh_LHV",
    )

    if options.get("biomass_spatial", options["biomass_transport"]):
        p_set = (
            industrial_demand.loc[spatial.biomass.locations, "solid biomass"].rename(
                index=lambda x: x + " solid biomass for industry"
            )
            / nhours
        )
    else:
        p_set = industrial_demand["solid biomass"].sum() / nhours

    n.madd(
        "Load",
        spatial.biomass.industry,
        bus=spatial.biomass.industry,
        carrier="solid biomass for industry",
        p_set=p_set,
    )

    n.madd(
        "Link",
        spatial.biomass.industry,
        bus0=spatial.biomass.nodes,
        bus1=spatial.biomass.industry,
        carrier="solid biomass for industry",
        p_nom_extendable=True,
        efficiency=1.0,
    )

    n.madd(
        "Link",
        spatial.biomass.industry_cc,
        bus0=spatial.biomass.nodes,
        bus1=spatial.biomass.industry,
        bus2="co2 atmosphere",
        bus3=spatial.co2.nodes,
        carrier="solid biomass for industry CC",
        p_nom_extendable=True,
        capital_cost=costs.at["cement capture", "fixed"]
        * costs.at["solid biomass", "CO2 intensity"],
        efficiency=0.9,  # TODO: make config option
        efficiency2=-costs.at["solid biomass", "CO2 intensity"]
        * costs.at["cement capture", "capture_rate"],
        efficiency3=costs.at["solid biomass", "CO2 intensity"]
        * costs.at["cement capture", "capture_rate"],
        lifetime=costs.at["cement capture", "lifetime"],
    )

    n.madd(
        "Bus",
        spatial.gas.industry,
        location=spatial.gas.locations,
        carrier="gas for industry",
        unit="MWh_LHV",
    )

    gas_demand = industrial_demand.loc[nodes, "methane"] / nhours

    if options["gas_network"]:
        spatial_gas_demand = gas_demand.rename(index=lambda x: x + " gas for industry")
    else:
        spatial_gas_demand = gas_demand.sum()

    n.madd(
        "Load",
        spatial.gas.industry,
        bus=spatial.gas.industry,
        carrier="gas for industry",
        p_set=spatial_gas_demand,
    )

    n.madd(
        "Link",
        spatial.gas.industry,
        bus0=spatial.gas.nodes,
        bus1=spatial.gas.industry,
        bus2="co2 atmosphere",
        carrier="gas for industry",
        p_nom_extendable=True,
        efficiency=1.0,
        efficiency2=costs.at["gas", "CO2 intensity"],
    )

    n.madd(
        "Link",
        spatial.gas.industry_cc,
        bus0=spatial.gas.nodes,
        bus1=spatial.gas.industry,
        bus2="co2 atmosphere",
        bus3=spatial.co2.nodes,
        carrier="gas for industry CC",
        p_nom_extendable=True,
        capital_cost=costs.at["cement capture", "fixed"]
        * costs.at["gas", "CO2 intensity"],
        efficiency=0.9,
        efficiency2=costs.at["gas", "CO2 intensity"]
        * (1 - costs.at["cement capture", "capture_rate"]),
        efficiency3=costs.at["gas", "CO2 intensity"]
        * costs.at["cement capture", "capture_rate"],
        lifetime=costs.at["cement capture", "lifetime"],
    )

    n.madd(
        "Load",
        nodes,
        suffix=" H2 for industry",
        bus=nodes + " H2",
        carrier="H2 for industry",
        p_set=industrial_demand.loc[nodes, "hydrogen"] / nhours,
    )

    shipping_hydrogen_share = get(options["shipping_hydrogen_share"], investment_year)
    shipping_methanol_share = get(options["shipping_methanol_share"], investment_year)
    shipping_oil_share = get(options["shipping_oil_share"], investment_year)

    total_share = shipping_hydrogen_share + shipping_methanol_share + shipping_oil_share
    if total_share != 1:
        logger.warning(
            f"Total shipping shares sum up to {total_share:.2%}, corresponding to increased or decreased demand assumptions."
        )

    domestic_navigation = pop_weighted_energy_totals.loc[
        nodes, "total domestic navigation"
    ].squeeze()
    international_navigation = (
        pd.read_csv(snakemake.input.shipping_demand, index_col=0).squeeze() * nyears
    )
    all_navigation = domestic_navigation + international_navigation
    p_set = all_navigation * 1e6 / nhours

    if shipping_hydrogen_share:
        oil_efficiency = options.get(
            "shipping_oil_efficiency", options.get("shipping_average_efficiency", 0.4)
        )
        efficiency = oil_efficiency / costs.at["fuel cell", "efficiency"]
        shipping_hydrogen_share = get(
            options["shipping_hydrogen_share"], investment_year
        )

        if options["shipping_hydrogen_liquefaction"]:
            n.madd(
                "Bus",
                nodes,
                suffix=" H2 liquid",
                carrier="H2 liquid",
                location=nodes,
                unit="MWh_LHV",
            )

            n.madd(
                "Link",
                nodes + " H2 liquefaction",
                bus0=nodes + " H2",
                bus1=nodes + " H2 liquid",
                carrier="H2 liquefaction",
                efficiency=costs.at["H2 liquefaction", "efficiency"],
                capital_cost=costs.at["H2 liquefaction", "fixed"],
                p_nom_extendable=True,
                lifetime=costs.at["H2 liquefaction", "lifetime"],
            )

            shipping_bus = nodes + " H2 liquid"
        else:
            shipping_bus = nodes + " H2"

        efficiency = (
            options["shipping_oil_efficiency"] / costs.at["fuel cell", "efficiency"]
        )
        p_set_hydrogen = shipping_hydrogen_share * p_set * efficiency

        n.madd(
            "Load",
            nodes,
            suffix=" H2 for shipping",
            bus=shipping_bus,
            carrier="H2 for shipping",
            p_set=p_set_hydrogen,
        )

    if shipping_methanol_share:
        n.madd(
            "Bus",
            spatial.methanol.nodes,
            carrier="methanol",
            location=spatial.methanol.locations,
            unit="MWh_LHV",
        )

        n.madd(
            "Store",
            spatial.methanol.nodes,
            suffix=" Store",
            bus=spatial.methanol.nodes,
            e_nom_extendable=True,
            e_cyclic=True,
            carrier="methanol",
        )

        n.madd(
            "Link",
            spatial.h2.locations + " methanolisation",
            bus0=spatial.h2.nodes,
            bus1=spatial.methanol.nodes,
            bus2=nodes,
            bus3=spatial.co2.nodes,
            carrier="methanolisation",
            p_nom_extendable=True,
            p_min_pu=options.get("min_part_load_methanolisation", 0),
            capital_cost=costs.at["methanolisation", "fixed"]
            * options["MWh_MeOH_per_MWh_H2"],  # EUR/MW_H2/a
            lifetime=costs.at["methanolisation", "lifetime"],
            efficiency=options["MWh_MeOH_per_MWh_H2"],
            efficiency2=-options["MWh_MeOH_per_MWh_H2"] / options["MWh_MeOH_per_MWh_e"],
            efficiency3=-options["MWh_MeOH_per_MWh_H2"] / options["MWh_MeOH_per_tCO2"],
        )

        efficiency = (
            options["shipping_oil_efficiency"] / options["shipping_methanol_efficiency"]
        )
        p_set_methanol = shipping_methanol_share * p_set.sum() * efficiency

        n.madd(
            "Load",
            spatial.methanol.nodes,
            suffix=" shipping methanol",
            bus=spatial.methanol.nodes,
            carrier="shipping methanol",
            p_set=p_set_methanol,
        )

        # CO2 intensity methanol based on stoichiometric calculation with 22.7 GJ/t methanol (32 g/mol), CO2 (44 g/mol), 277.78 MWh/TJ = 0.218 t/MWh
        co2 = p_set_methanol / options["MWh_MeOH_per_tCO2"]

        n.add(
            "Load",
            "shipping methanol emissions",
            bus="co2 atmosphere",
            carrier="shipping methanol emissions",
            p_set=-co2,
        )

    if shipping_oil_share:
        p_set_oil = shipping_oil_share * p_set.sum()

        n.madd(
            "Load",
            spatial.oil.nodes,
            suffix=" shipping oil",
            bus=spatial.oil.nodes,
            carrier="shipping oil",
            p_set=p_set_oil,
        )

        co2 = p_set_oil * costs.at["oil", "CO2 intensity"]

        n.add(
            "Load",
            "shipping oil emissions",
            bus="co2 atmosphere",
            carrier="shipping oil emissions",
            p_set=-co2,
        )

    if "oil" not in n.buses.carrier.unique():
        n.madd(
            "Bus",
            spatial.oil.nodes,
            location=spatial.oil.locations,
            carrier="oil",
            unit="MWh_LHV",
        )

    if "oil" not in n.stores.carrier.unique():
        # could correct to e.g. 0.001 EUR/kWh * annuity and O&M
        n.madd(
            "Store",
            [oil_bus + " Store" for oil_bus in spatial.oil.nodes],
            bus=spatial.oil.nodes,
            e_nom_extendable=True,
            e_cyclic=True,
            carrier="oil",
        )

    if "oil" not in n.generators.carrier.unique():
        n.madd(
            "Generator",
            spatial.oil.nodes,
            bus=spatial.oil.nodes,
            p_nom_extendable=True,
            carrier="oil",
            marginal_cost=costs.at["oil", "fuel"],
        )

    if options["oil_boilers"]:
        nodes_heat = create_nodes_for_heat_sector()[0]

        for name in [
            "residential rural",
            "services rural",
            "residential urban decentral",
            "services urban decentral",
        ]:
            n.madd(
                "Link",
                nodes_heat[name] + f" {name} oil boiler",
                p_nom_extendable=True,
                bus0=spatial.oil.nodes,
                bus1=nodes_heat[name] + f" {name}  heat",
                bus2="co2 atmosphere",
                carrier=f"{name} oil boiler",
                efficiency=costs.at["decentral oil boiler", "efficiency"],
                efficiency2=costs.at["oil", "CO2 intensity"],
                capital_cost=costs.at["decentral oil boiler", "efficiency"]
                * costs.at["decentral oil boiler", "fixed"],
                lifetime=costs.at["decentral oil boiler", "lifetime"],
            )

    n.madd(
        "Link",
        nodes + " Fischer-Tropsch",
        bus0=nodes + " H2",
        bus1=spatial.oil.nodes,
        bus2=spatial.co2.nodes,
        carrier="Fischer-Tropsch",
        efficiency=costs.at["Fischer-Tropsch", "efficiency"],
        capital_cost=costs.at["Fischer-Tropsch", "fixed"]
        * costs.at["Fischer-Tropsch", "efficiency"],  # EUR/MW_H2/a
        efficiency2=-costs.at["oil", "CO2 intensity"]
        * costs.at["Fischer-Tropsch", "efficiency"],
        p_nom_extendable=True,
        p_min_pu=options.get("min_part_load_fischer_tropsch", 0),
        lifetime=costs.at["Fischer-Tropsch", "lifetime"],
    )

    demand_factor = options.get("HVC_demand_factor", 1)
    p_set = demand_factor * industrial_demand.loc[nodes, "naphtha"].sum() / nhours
    if demand_factor != 1:
        logger.warning(f"Changing HVC demand by {demand_factor*100-100:+.2f}%.")

    n.madd(
        "Load",
        ["naphtha for industry"],
        bus=spatial.oil.nodes,
        carrier="naphtha for industry",
        p_set=p_set,
    )

    demand_factor = options.get("aviation_demand_factor", 1)
    all_aviation = ["total international aviation", "total domestic aviation"]
    p_set = (
        demand_factor
        * pop_weighted_energy_totals.loc[nodes, all_aviation].sum(axis=1).sum()
        * 1e6
        / nhours
    )
    if demand_factor != 1:
        logger.warning(f"Changing aviation demand by {demand_factor*100-100:+.2f}%.")

    n.madd(
        "Load",
        ["kerosene for aviation"],
        bus=spatial.oil.nodes,
        carrier="kerosene for aviation",
        p_set=p_set,
    )

    # NB: CO2 gets released again to atmosphere when plastics decay or kerosene is burned
    # except for the process emissions when naphtha is used for petrochemicals, which can be captured with other industry process emissions
    # tco2 per hour
    co2_release = ["naphtha for industry", "kerosene for aviation"]
    co2 = (
        n.loads.loc[co2_release, "p_set"].sum() * costs.at["oil", "CO2 intensity"]
        - industrial_demand.loc[nodes, "process emission from feedstock"].sum() / nhours
    )

    n.add(
        "Load",
        "oil emissions",
        bus="co2 atmosphere",
        carrier="oil emissions",
        p_set=-co2,
    )

    # TODO simplify bus expression
    n.madd(
        "Load",
        nodes,
        suffix=" low-temperature heat for industry",
        bus=[
            node + " urban central heat"
            if node + " urban central heat" in n.buses.index
            else node + " services urban decentral heat"
            for node in nodes
        ],
        carrier="low-temperature heat for industry",
        p_set=industrial_demand.loc[nodes, "low-temperature heat"] / nhours,
    )

    # remove today's industrial electricity demand by scaling down total electricity demand
    for ct in n.buses.country.dropna().unique():
        # TODO map onto n.bus.country

        loads_i = n.loads.index[
            (n.loads.index.str[:2] == ct) & (n.loads.carrier == "electricity")
        ]
        if n.loads_t.p_set[loads_i].empty:
            continue
        factor = (
            1
            - industrial_demand.loc[loads_i, "current electricity"].sum()
            / n.loads_t.p_set[loads_i].sum().sum()
        )
        n.loads_t.p_set[loads_i] *= factor

    n.madd(
        "Load",
        nodes,
        suffix=" industry electricity",
        bus=nodes,
        carrier="industry electricity",
        p_set=industrial_demand.loc[nodes, "electricity"] / nhours,
    )

    n.madd(
        "Bus",
        spatial.co2.process_emissions,
        location=spatial.co2.locations,
        carrier="process emissions",
        unit="t_co2",
    )

    sel = ["process emission", "process emission from feedstock"]
    if options["co2_spatial"] or options["co2network"]:
        p_set = (
            -industrial_demand.loc[nodes, sel]
            .sum(axis=1)
            .rename(index=lambda x: x + " process emissions")
            / nhours
        )
    else:
        p_set = -industrial_demand.loc[nodes, sel].sum(axis=1).sum() / nhours

    # this should be process emissions fossil+feedstock
    # then need load on atmosphere for feedstock emissions that are currently going to atmosphere via Link Fischer-Tropsch demand
    n.madd(
        "Load",
        spatial.co2.process_emissions,
        bus=spatial.co2.process_emissions,
        carrier="process emissions",
        p_set=p_set,
    )

    n.madd(
        "Link",
        spatial.co2.process_emissions,
        bus0=spatial.co2.process_emissions,
        bus1="co2 atmosphere",
        carrier="process emissions",
        p_nom_extendable=True,
        efficiency=1.0,
    )

    # assume enough local waste heat for CC
    n.madd(
        "Link",
        spatial.co2.locations,
        suffix=" process emissions CC",
        bus0=spatial.co2.process_emissions,
        bus1="co2 atmosphere",
        bus2=spatial.co2.nodes,
        carrier="process emissions CC",
        p_nom_extendable=True,
        capital_cost=costs.at["cement capture", "fixed"],
        efficiency=1 - costs.at["cement capture", "capture_rate"],
        efficiency2=costs.at["cement capture", "capture_rate"],
        lifetime=costs.at["cement capture", "lifetime"],
    )

    if options.get("ammonia"):
        if options["ammonia"] == "regional":
            p_set = (
                industrial_demand.loc[spatial.ammonia.locations, "ammonia"].rename(
                    index=lambda x: x + " NH3"
                )
                / nhours
            )
        else:
            p_set = industrial_demand["ammonia"].sum() / nhours

        n.madd(
            "Load",
            spatial.ammonia.nodes,
            bus=spatial.ammonia.nodes,
            carrier="NH3",
            p_set=p_set,
        )

    primary_steel = get(
        snakemake.config["industry"]["St_primary_fraction"], investment_year
    )
    dri_steel = get(snakemake.config["industry"]["DRI_fraction"], investment_year)
    bof_steel = primary_steel - dri_steel

    if bof_steel > 0:
        add_carrier_buses(n, "coal")

        mwh_coal_per_mwh_coke = 1.366  # from eurostat energy balance
        p_set = (
            industrial_demand["coal"].sum()
            + mwh_coal_per_mwh_coke * industrial_demand["coke"].sum()
        ) / nhours

        n.madd(
            "Load",
            spatial.coal.nodes,
            suffix=" for industry",
            bus=spatial.coal.nodes,
            carrier="coal for industry",
            p_set=p_set,
        )


def add_waste_heat(n):
    # TODO options?

    logger.info("Add possibility to use industrial waste heat in district heating")

    # AC buses with district heating
    urban_central = n.buses.index[n.buses.carrier == "urban central heat"]
    if not urban_central.empty:
        urban_central = urban_central.str[: -len(" urban central heat")]

        # TODO what is the 0.95 and should it be a config option?
        if options["use_fischer_tropsch_waste_heat"]:
            n.links.loc[urban_central + " Fischer-Tropsch", "bus3"] = (
                urban_central + " urban central heat"
            )
            n.links.loc[urban_central + " Fischer-Tropsch", "efficiency3"] = (
                0.95 - n.links.loc[urban_central + " Fischer-Tropsch", "efficiency"]
            )

        # TODO integrate usable waste heat efficiency into technology-data from DEA
        if options.get("use_electrolysis_waste_heat", False):
            n.links.loc[urban_central + " H2 Electrolysis", "bus2"] = (
                urban_central + " urban central heat"
            )
            n.links.loc[urban_central + " H2 Electrolysis", "efficiency2"] = (
                0.84 - n.links.loc[urban_central + " H2 Electrolysis", "efficiency"]
            )

        if options["use_fuel_cell_waste_heat"]:
            n.links.loc[urban_central + " H2 Fuel Cell", "bus2"] = (
                urban_central + " urban central heat"
            )
            n.links.loc[urban_central + " H2 Fuel Cell", "efficiency2"] = (
                0.95 - n.links.loc[urban_central + " H2 Fuel Cell", "efficiency"]
            )


def add_agriculture(n, costs):
    logger.info("Add agriculture, forestry and fishing sector.")

    nodes = pop_layout.index
    nhours = n.snapshot_weightings.generators.sum()

    # electricity

    n.madd(
        "Load",
        nodes,
        suffix=" agriculture electricity",
        bus=nodes,
        carrier="agriculture electricity",
        p_set=pop_weighted_energy_totals.loc[nodes, "total agriculture electricity"]
        * 1e6
        / nhours,
    )

    # heat

    n.madd(
        "Load",
        nodes,
        suffix=" agriculture heat",
        bus=nodes + " services rural heat",
        carrier="agriculture heat",
        p_set=pop_weighted_energy_totals.loc[nodes, "total agriculture heat"]
        * 1e6
        / nhours,
    )

    # machinery

    electric_share = get(
        options["agriculture_machinery_electric_share"], investment_year
    )
    oil_share = get(options["agriculture_machinery_oil_share"], investment_year)

    total_share = electric_share + oil_share
    if total_share != 1:
        logger.warning(
            f"Total agriculture machinery shares sum up to {total_share:.2%}, corresponding to increased or decreased demand assumptions."
        )

    machinery_nodal_energy = pop_weighted_energy_totals.loc[
        nodes, "total agriculture machinery"
    ]

    if electric_share > 0:
        efficiency_gain = (
            options["agriculture_machinery_fuel_efficiency"]
            / options["agriculture_machinery_electric_efficiency"]
        )

        n.madd(
            "Load",
            nodes,
            suffix=" agriculture machinery electric",
            bus=nodes,
            carrier="agriculture machinery electric",
            p_set=electric_share
            / efficiency_gain
            * machinery_nodal_energy
            * 1e6
            / nhours,
        )

    if oil_share > 0:
        n.madd(
            "Load",
            ["agriculture machinery oil"],
            bus=spatial.oil.nodes,
            carrier="agriculture machinery oil",
            p_set=oil_share * machinery_nodal_energy.sum() * 1e6 / nhours,
        )

        co2 = (
            oil_share
            * machinery_nodal_energy.sum()
            * 1e6
            / nhours
            * costs.at["oil", "CO2 intensity"]
        )

        n.add(
            "Load",
            "agriculture machinery oil emissions",
            bus="co2 atmosphere",
            carrier="agriculture machinery oil emissions",
            p_set=-co2,
        )


def decentral(n):
    """
    Removes the electricity transmission system.
    """
    n.lines.drop(n.lines.index, inplace=True)
    n.links.drop(n.links.index[n.links.carrier.isin(["DC", "B2B"])], inplace=True)


def remove_h2_network(n):
    n.links.drop(
        n.links.index[n.links.carrier.str.contains("H2 pipeline")], inplace=True
    )

    if "EU H2 Store" in n.stores.index:
        n.stores.drop("EU H2 Store", inplace=True)


def maybe_adjust_costs_and_potentials(n, opts):
    for o in opts:
        if "+" not in o:
            continue
        oo = o.split("+")
        carrier_list = np.hstack(
            (
                n.generators.carrier.unique(),
                n.links.carrier.unique(),
                n.stores.carrier.unique(),
                n.storage_units.carrier.unique(),
            )
        )
        suptechs = map(lambda c: c.split("-", 2)[0], carrier_list)
        if oo[0].startswith(tuple(suptechs)):
            carrier = oo[0]
            attr_lookup = {"p": "p_nom_max", "e": "e_nom_max", "c": "capital_cost"}
            attr = attr_lookup[oo[1][0]]
            factor = float(oo[1][1:])
            # beware if factor is 0 and p_nom_max is np.inf, 0*np.inf is nan
            if carrier == "AC":  # lines do not have carrier
                n.lines[attr] *= factor
            else:
                if attr == "p_nom_max":
                    comps = {"Generator", "Link", "StorageUnit"}
                elif attr == "e_nom_max":
                    comps = {"Store"}
                else:
                    comps = {"Generator", "Link", "StorageUnit", "Store"}
                for c in n.iterate_components(comps):
                    if carrier == "solar":
                        sel = c.df.carrier.str.contains(
                            carrier
                        ) & ~c.df.carrier.str.contains("solar rooftop")
                    else:
                        sel = c.df.carrier.str.contains(carrier)
                    c.df.loc[sel, attr] *= factor
            logger.info(f"changing {attr} for {carrier} by factor {factor}")


def limit_individual_line_extension(n, maxext):
    logger.info(f"Limiting new HVAC and HVDC extensions to {maxext} MW")
    n.lines["s_nom_max"] = n.lines["s_nom"] + maxext
    hvdc = n.links.index[n.links.carrier == "DC"]
    n.links.loc[hvdc, "p_nom_max"] = n.links.loc[hvdc, "p_nom"] + maxext


aggregate_dict = {
    "p_nom": "sum",
    "s_nom": "sum",
    "v_nom": "max",
    "v_mag_pu_max": "min",
    "v_mag_pu_min": "max",
    "p_nom_max": "sum",
    "s_nom_max": "sum",
    "p_nom_min": "sum",
    "s_nom_min": "sum",
    "v_ang_min": "max",
    "v_ang_max": "min",
    "terrain_factor": "mean",
    "num_parallel": "sum",
    "p_set": "sum",
    "e_initial": "sum",
    "e_nom": "sum",
    "e_nom_max": "sum",
    "e_nom_min": "sum",
    "state_of_charge_initial": "sum",
    "state_of_charge_set": "sum",
    "inflow": "sum",
    "p_max_pu": "first",
    "x": "mean",
    "y": "mean",
}


def cluster_heat_buses(n):
    """
    Cluster residential and service heat buses to one representative bus.

    This can be done to save memory and speed up optimisation
    """

    def define_clustering(attributes, aggregate_dict):
        """Define how attributes should be clustered.
        Input:
            attributes    : pd.Index()
            aggregate_dict: dictionary (key: name of attribute, value
                                        clustering method)

        Returns:
            agg           : clustering dictionary
        """
        keys = attributes.intersection(aggregate_dict.keys())
        agg = dict(
            zip(
                attributes.difference(keys),
                ["first"] * len(df.columns.difference(keys)),
            )
        )
        for key in keys:
            agg[key] = aggregate_dict[key]
        return agg

    logger.info("Cluster residential and service heat buses.")
    components = ["Bus", "Carrier", "Generator", "Link", "Load", "Store"]

    for c in n.iterate_components(components):
        df = c.df
        cols = df.columns[df.columns.str.contains("bus") | (df.columns == "carrier")]

        # rename columns and index
        df[cols] = df[cols].apply(
            lambda x: x.str.replace("residential ", "").str.replace("services ", ""),
            axis=1,
        )
        df = df.rename(
            index=lambda x: x.replace("residential ", "").replace("services ", "")
        )

        # cluster heat nodes
        # static dataframe
        agg = define_clustering(df.columns, aggregate_dict)
        df = df.groupby(level=0).agg(agg, **agg_group_kwargs)
        # time-varying data
        pnl = c.pnl
        agg = define_clustering(pd.Index(pnl.keys()), aggregate_dict)
        for k in pnl.keys():
            pnl[k].rename(
                columns=lambda x: x.replace("residential ", "").replace(
                    "services ", ""
                ),
                inplace=True,
            )
            pnl[k] = pnl[k].groupby(level=0, axis=1).agg(agg[k], **agg_group_kwargs)

        # remove unclustered assets of service/residential
        to_drop = c.df.index.difference(df.index)
        n.mremove(c.name, to_drop)
        # add clustered assets
        to_add = df.index.difference(c.df.index)
        import_components_from_dataframe(n, df.loc[to_add], c.name)


def apply_time_segmentation(
    n, segments, solver_name="cbc", overwrite_time_dependent=True
):
    """
    Aggregating time series to segments with different lengths.

    Input:
        n: pypsa Network
        segments: (int) number of segments in which the typical period should be
                  subdivided
        solver_name: (str) name of solver
        overwrite_time_dependent: (bool) overwrite time dependent data of pypsa network
        with typical time series created by tsam
    """
    try:
        import tsam.timeseriesaggregation as tsam
    except:
        raise ModuleNotFoundError(
            "Optional dependency 'tsam' not found." "Install via 'pip install tsam'"
        )

    # get all time-dependent data
    columns = pd.MultiIndex.from_tuples([], names=["component", "key", "asset"])
    raw = pd.DataFrame(index=n.snapshots, columns=columns)
    for c in n.iterate_components():
        for attr, pnl in c.pnl.items():
            # exclude e_min_pu which is used for SOC of EVs in the morning
            if not pnl.empty and attr != "e_min_pu":
                df = pnl.copy()
                df.columns = pd.MultiIndex.from_product([[c.name], [attr], df.columns])
                raw = pd.concat([raw, df], axis=1)

    # normalise all time-dependent data
    annual_max = raw.max().replace(0, 1)
    raw = raw.div(annual_max, level=0)

    # get representative segments
    agg = tsam.TimeSeriesAggregation(
        raw,
        hoursPerPeriod=len(raw),
        noTypicalPeriods=1,
        noSegments=int(segments),
        segmentation=True,
        solver=solver_name,
    )
    segmented = agg.createTypicalPeriods()

    weightings = segmented.index.get_level_values("Segment Duration")
    offsets = np.insert(np.cumsum(weightings[:-1]), 0, 0)
    timesteps = [raw.index[0] + pd.Timedelta(f"{offset}h") for offset in offsets]
    snapshots = pd.DatetimeIndex(timesteps)
    sn_weightings = pd.Series(
        weightings, index=snapshots, name="weightings", dtype="float64"
    )

    n.set_snapshots(sn_weightings.index)
    n.snapshot_weightings = n.snapshot_weightings.mul(sn_weightings, axis=0)

    # overwrite time-dependent data with timeseries created by tsam
    if overwrite_time_dependent:
        values_t = segmented.mul(annual_max).set_index(snapshots)
        for component, key in values_t.columns.droplevel(2).unique():
            n.pnl(component)[key] = values_t[component, key]

    return n


def set_temporal_aggregation(n, opts, solver_name):
    """
    Aggregate network temporally.
    """
    for o in opts:
        # temporal averaging
        m = re.match(r"^\d+h$", o, re.IGNORECASE)
        if m is not None:
            n = average_every_nhours(n, m.group(0))
            break
        # representative snapshots
        m = re.match(r"(^\d+)sn$", o, re.IGNORECASE)
        if m is not None:
            sn = int(m[1])
            logger.info(f"Use every {sn} snapshot as representative")
            n.set_snapshots(n.snapshots[::sn])
            n.snapshot_weightings *= sn
            break
        # segments with package tsam
        m = re.match(r"^(\d+)seg$", o, re.IGNORECASE)
        if m is not None:
            segments = int(m[1])
            logger.info(f"Use temporal segmentation with {segments} segments")
            n = apply_time_segmentation(n, segments, solver_name=solver_name)
            break
    return n


def add_enhanced_geothermal(
    n,
    egs_potentials,
    egs_overlap,
    costs,
):
    """
    Adds EGS potential to model.

    Built in scripts/build_egs_potentials.py
    """

    if len(spatial.geothermal_heat.nodes) > 1:
        logger.warning(
            "'add_enhanced_geothermal' not implemented for multiple geothermal nodes."
        )

    config = snakemake.config

    # matrix defining the overlap between gridded geothermal potential estimation, and bus regions
    overlap = pd.read_csv(egs_overlap, index_col=0)
    overlap.columns = overlap.columns.astype(int)
    egs_potentials = pd.read_csv(egs_potentials, index_col=0)

    Nyears = n.snapshot_weightings.generators.sum() / 8760
    dr = config["costs"]["fill_values"]["discount rate"]
    lt = costs.at["geothermal", "lifetime"]
    FOM = costs.at["geothermal", "FOM"]

    egs_annuity = calculate_annuity(lt, dr)

    # under egs optimism, the expected cost reductions also cover costs for ORC
    # hence, the ORC costs are no longer taken from technology-data
    orc_capex = (
        costs.at["organic rankine cycle", "investment"]
        if not snakemake.params.sector["enhanced_geothermal_optimism"]
        else 0.0
    )

    # cost for ORC is subtracted, as it is already included in the geothermal cost.
    # The orc cost are attributed to a separate link representing the ORC.
    # also capital_cost conversion Eurofalse/kW -> Euro/MW

    egs_potentials["capital_cost"] = (
        (egs_annuity + FOM / (1.0 + FOM))
        * (egs_potentials["CAPEX"] * 1000.0 - orc_capex)
        * Nyears
    )

    assert (
        egs_potentials["capital_cost"] > 0
    ).all(), "Error in EGS cost, negative values found."

    plant_annuity = calculate_annuity(costs.at["organic rankine cycle", "lifetime"], dr)
    plant_capital_cost = (plant_annuity + FOM / (1 + FOM)) * orc_capex * Nyears

    efficiency_orc = costs.at["organic rankine cycle", "efficiency"]
    efficiency_dh = costs.at["geothermal", "efficiency residential heat"]

    # p_nom_max conversion GW -> MW
    egs_potentials["p_nom_max"] = egs_potentials["p_nom_max"] * 1000.0

    # not using add_carrier_buses, as we are not interested in a Store
    n.add("Carrier", "geothermal heat")

    n.madd(
        "Bus",
        spatial.geothermal_heat.nodes,
        location=spatial.geothermal_heat.locations,
        carrier="geothermal heat",
        unit="MWh_th",
    )

    n.madd(
        "Generator",
        spatial.geothermal_heat.nodes,
        bus=spatial.geothermal_heat.nodes,
        carrier="geothermal heat",
        p_nom_extendable=True,
    )

    if snakemake.params.sector["enhanced_geothermal_var_cf"]:
        efficiency = pd.read_csv(
            snakemake.input.egs_capacity_factors, parse_dates=True, index_col=0
        )
        logger.info("Adding Enhanced Geothermal with time-varying capacity factors.")
    else:
        efficiency = pd.Series(1, overlap.index)

    # if urban central heat exists, adds geothermal as CHP
    as_chp = "urban central heat" in n.loads.carrier.unique()

    if as_chp:
        logger.info("Adding Enhanced Geothermal as Combined Heat and Power.")

    for bus, bus_overlap in overlap.iterrows():
        if not bus_overlap.sum():
            continue

        overlap = bus_overlap.loc[bus_overlap > 0.0]
        bus_egs = egs_potentials.loc[overlap.index]

        if not len(bus_egs):
            continue

        bus_egs["p_nom_max"] = bus_egs["p_nom_max"].multiply(bus_overlap)
        bus_egs = bus_egs.loc[bus_egs.p_nom_max > 0.0]

        if config["sector"]["enhanced_geothermal_performant"]:
            bus_egs = bus_egs.sort_values(by="capital_cost").iloc[:1]
            appendix = pd.Index([""])
        else:
            appendix = " " + pd.Index(np.arange(len(bus_egs)).astype(str))

        # add surface bus
        n.add(
            "Bus",
            f"{bus} geothermal heat surface",
        )

        bus_egs.index = np.arange(len(bus_egs)).astype(str)
        well_name = f"{bus} enhanced geothermal" + appendix

        bus_eta = pd.concat(
            (efficiency[bus].rename(idx) for idx in well_name),
            axis=1,
        )

        p_nom_max = bus_egs["p_nom_max"]
        capital_cost = bus_egs["capital_cost"]
        bus1 = pd.Series(f"{bus} geothermal heat surface", well_name)

        n.madd(
            "Link",
            well_name,
            location=bus,
            bus0=spatial.geothermal_heat.nodes,
            bus1=bus1,
            carrier="geothermal heat",
            p_nom_extendable=True,
            p_nom_max=p_nom_max.set_axis(well_name) / efficiency_orc,
            capital_cost=capital_cost.set_axis(well_name) * efficiency_orc,
            efficiency=bus_eta,
        )

        n.add(
            "Link",
            bus + " geothermal organic rankine cycle",
            bus0=f"{bus} geothermal heat surface",
            bus1=bus,
            p_nom_extendable=True,
            carrier="geothermal organic rankine cycle",
            capital_cost=plant_capital_cost * efficiency_orc,
            efficiency=efficiency_orc if not as_chp else efficiency_orc * 2.0,
        )

        if as_chp and bus + " urban central heat" in n.buses.index:
            n.add(
                "Link",
                bus + " geothermal heat district heat",
                bus0=f"{bus} geothermal heat surface",
                bus1=bus + " urban central heat",
                carrier="geothermal district heat",
                capital_cost=plant_capital_cost
                * efficiency_orc
                * costs.at["geothermal", "district heating cost"],
                efficiency=efficiency_dh * 2.0,
                p_nom_extendable=True,
            )
        elif as_chp and not bus + " urban central heat" in n.buses.index:
            n.links.at[
                bus + " geothermal organic rankine cycle", "efficiency"
            ] = efficiency_orc

        if snakemake.params.sector["enhanced_geothermal_flexible"]:
            # this StorageUnit represents flexible operation using the geothermal reservoir.
            # Hence, it is counter-intuitive to install it at the surface bus,
            # this is however the more lean and computationally efficient solution.

            max_hours = snakemake.params.sector[
                "enhanced_geothermal_reservoir_max_hours"
            ]
            boost = snakemake.params.sector["enhanced_geothermal_reservoir_max_boost"]

            max_hours = max_hours * boost
            n.add(
                "StorageUnit",
                bus + " geothermal reservoir",
                bus=f"{bus} geothermal heat surface",
                carrier="geothermal heat",
                p_nom_extendable=True,
                p_min_pu=-1.0 - boost,
                max_hours=max_hours,
            )
<<<<<<< HEAD
=======
        n.links.to_csv("links.csv")
>>>>>>> 06d435d2


if __name__ == "__main__":
    if "snakemake" not in globals():
        from _helpers import mock_snakemake

        snakemake = mock_snakemake(
            "prepare_sector_network",
            configfiles="test/config.overnight.yaml",
            simpl="",
            opts="",
            clusters="5",
            ll="v1.5",
            sector_opts="CO2L0-24H-T-H-B-I-A-solar+p3-dist1",
            planning_horizons="2030",
        )

    logging.basicConfig(level=snakemake.config["logging"]["level"])

    update_config_with_sector_opts(snakemake.config, snakemake.wildcards.sector_opts)

    options = snakemake.params.sector

    opts = snakemake.wildcards.sector_opts.split("-")

    investment_year = int(snakemake.wildcards.planning_horizons[-4:])

    n = pypsa.Network(snakemake.input.network)

    pop_layout = pd.read_csv(snakemake.input.clustered_pop_layout, index_col=0)
    nhours = n.snapshot_weightings.generators.sum()
    nyears = nhours / 8760

    costs = prepare_costs(
        snakemake.input.costs,
        snakemake.params.costs,
        nyears,
    )

    pop_weighted_energy_totals = (
        pd.read_csv(snakemake.input.pop_weighted_energy_totals, index_col=0) * nyears
    )

    patch_electricity_network(n)

    spatial = define_spatial(pop_layout.index, options)

    if snakemake.params.foresight in ["myopic", "perfect"]:
        add_lifetime_wind_solar(n, costs)

        conventional = snakemake.params.conventional_carriers
        for carrier in conventional:
            add_carrier_buses(n, carrier)

    add_co2_tracking(n, options)

    add_generation(n, costs)

    add_storage_and_grids(n, costs)

    # TODO merge with opts cost adjustment below
    for o in opts:
        if o[:4] == "wave":
            wave_cost_factor = float(o[4:].replace("p", ".").replace("m", "-"))
            logger.info(
                f"Including wave generators with cost factor of {wave_cost_factor}"
            )
            add_wave(n, wave_cost_factor)
        if o[:4] == "dist":
            options["electricity_distribution_grid"] = True
            options["electricity_distribution_grid_cost_factor"] = float(
                o[4:].replace("p", ".").replace("m", "-")
            )
        if o == "biomasstransport":
            options["biomass_transport"] = True

    if "nodistrict" in opts:
        options["district_heating"]["progress"] = 0.0

    if "T" in opts:
        add_land_transport(n, costs)

    if "H" in opts:
        add_heat(n, costs)

    if "B" in opts:
        add_biomass(n, costs)

    if options["ammonia"]:
        add_ammonia(n, costs)

    if "I" in opts:
        add_industry(n, costs)

    if "I" in opts and "H" in opts:
        add_waste_heat(n)

    if "A" in opts:  # requires H and I
        add_agriculture(n, costs)

    if options["dac"]:
        add_dac(n, costs)

    if "decentral" in opts:
        decentral(n)

    if "noH2network" in opts:
        remove_h2_network(n)

    if options["co2network"]:
        add_co2_network(n, costs)

    if options["allam_cycle"]:
        add_allam(n, costs)

    solver_name = snakemake.config["solving"]["solver"]["name"]
    n = set_temporal_aggregation(n, opts, solver_name)

    limit_type = "config"
    limit = get(snakemake.params.co2_budget, investment_year)
    for o in opts:
        if "cb" not in o:
            continue
        limit_type = "carbon budget"
        fn = "results/" + snakemake.params.RDIR + "/csvs/carbon_budget_distribution.csv"
        if not os.path.exists(fn):
            emissions_scope = snakemake.params.emissions_scope
            report_year = snakemake.params.eurostat_report_year
            input_co2 = snakemake.input.co2
            build_carbon_budget(
                o,
                snakemake.input.eurostat,
                fn,
                emissions_scope,
                report_year,
                input_co2,
            )
        co2_cap = pd.read_csv(fn, index_col=0).squeeze()
        limit = co2_cap.loc[investment_year]
        break
    for o in opts:
        if "Co2L" not in o:
            continue
        limit_type = "wildcard"
        limit = o[o.find("Co2L") + 4 :]
        limit = float(limit.replace("p", ".").replace("m", "-"))
        break
    logger.info(f"Add CO2 limit from {limit_type}")
    add_co2limit(n, nyears, limit)

    for o in opts:
        if not o[:10] == "linemaxext":
            continue
        maxext = float(o[10:]) * 1e3
        limit_individual_line_extension(n, maxext)
        break

    if options["electricity_distribution_grid"]:
        insert_electricity_distribution_grid(n, costs)

    maybe_adjust_costs_and_potentials(n, opts)

    if options["gas_distribution_grid"]:
        insert_gas_distribution_costs(n, costs)

    if options["electricity_grid_connection"]:
        add_electricity_grid_connection(n, costs)

    first_year_myopic = (snakemake.params.foresight in ["myopic", "perfect"]) and (
        snakemake.params.planning_horizons[0] == investment_year
    )

    if options.get("cluster_heat_buses", False) and not first_year_myopic:
        cluster_heat_buses(n)

    if options.get("enhanced_geothermal", False):
        logger.info("Adding Enhanced Geothermal Potential.")
        add_enhanced_geothermal(
            n, snakemake.input["egs_potentials"], snakemake.input["egs_overlap"], costs
        )

    n.meta = dict(snakemake.config, **dict(wildcards=dict(snakemake.wildcards)))

    sanitize_carriers(n, snakemake.config)

    n.export_to_netcdf(snakemake.output[0])<|MERGE_RESOLUTION|>--- conflicted
+++ resolved
@@ -3490,10 +3490,6 @@
                 p_min_pu=-1.0 - boost,
                 max_hours=max_hours,
             )
-<<<<<<< HEAD
-=======
-        n.links.to_csv("links.csv")
->>>>>>> 06d435d2
 
 
 if __name__ == "__main__":
