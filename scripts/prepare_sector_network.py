--- conflicted
+++ resolved
@@ -3469,15 +3469,8 @@
                 efficiency=efficiency_dh * 2.0,
                 p_nom_extendable=True,
             )
-<<<<<<< HEAD
         elif as_chp and not bus + " urban central heat" in n.buses.index:
             n.links.at[bus + " geothermal organic rankine cycle", "efficiency"] = efficiency_orc
-=======
-        else:
-            n.links.at[
-                bus + " geothermal organic rankine cycle", "efficiency"
-            ] = efficiency_orc
->>>>>>> a892f0c0
 
         if snakemake.params.sector["enhanced_geothermal_flexible"]:
             # this StorageUnit represents flexible operation using the geothermal reservoir.
@@ -3492,13 +3485,8 @@
             max_hours = max_hours * boost
             n.add(
                 "StorageUnit",
-<<<<<<< HEAD
                 bus + ' geothermal reservoir',
                 bus=f"{bus} geothermal heat surface",
-=======
-                bus + " geothermal reservoir",
-                bus=f"geothermal heat surface {bus}",
->>>>>>> a892f0c0
                 carrier="geothermal heat",
                 p_nom_extendable=True,
                 p_min_pu=-1.0 - boost,
