--- conflicted
+++ resolved
@@ -545,9 +545,9 @@
         agg_p_nom_limits: data/agg_p_nom_minmax.csv
     """
 
-    assert planning_horizons is not None, (
-        "add_CCL_constraints are not implemented for perfect foresight, yet"
-    )
+    assert (
+        planning_horizons is not None
+    ), "add_CCL_constraints are not implemented for perfect foresight, yet"
 
     agg_p_nom_minmax = pd.read_csv(
         config["solving"]["agg_p_nom_limits"]["file"], index_col=[0, 1], header=[0, 1]
@@ -1359,11 +1359,8 @@
 
         snakemake = mock_snakemake(
             "solve_sector_network",
-<<<<<<< HEAD
-=======
             configfiles="config/test/config.perfect.yaml",
             simpl="",
->>>>>>> 6441ca8c
             opts="",
             clusters="5",
             configfiles="config/test/config.overnight.yaml",
